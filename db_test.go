// Copyright 2017 The Prometheus Authors
// Licensed under the Apache License, Version 2.0 (the "License");
// you may not use this file except in compliance with the License.
// You may obtain a copy of the License at
//
// http://www.apache.org/licenses/LICENSE-2.0
//
// Unless required by applicable law or agreed to in writing, software
// distributed under the License is distributed on an "AS IS" BASIS,
// WITHOUT WARRANTIES OR CONDITIONS OF ANY KIND, either express or implied.
// See the License for the specific language governing permissions and
// limitations under the License.

package tsdb

import (
	"fmt"
	"io/ioutil"
	"math"
	"math/rand"
	"os"
	"path"
	"path/filepath"
	"sort"
	"testing"
	"time"

	"github.com/go-kit/kit/log"
	"github.com/oklog/ulid"
	"github.com/pkg/errors"
	"github.com/prometheus/client_golang/prometheus"
	prom_testutil "github.com/prometheus/client_golang/prometheus/testutil"
	"github.com/prometheus/tsdb/chunks"
	"github.com/prometheus/tsdb/index"
	"github.com/prometheus/tsdb/labels"
	"github.com/prometheus/tsdb/testutil"
	"github.com/prometheus/tsdb/tsdbutil"
	"github.com/prometheus/tsdb/wal"
)

func openTestDB(t testing.TB, opts *Options) (db *DB, close func()) {
	tmpdir, err := ioutil.TempDir("", "test")
	testutil.Ok(t, err)

	db, err = Open(tmpdir, nil, nil, opts)
	testutil.Ok(t, err)

	// Do not close the test database by default as it will deadlock on test failures.
	return db, func() { os.RemoveAll(tmpdir) }
}

// query runs a matcher query against the querier and fully expands its data.
func query(t testing.TB, q Querier, matchers ...labels.Matcher) map[string][]sample {
	ss, err := q.Select(matchers...)
	testutil.Ok(t, err)

	result := map[string][]sample{}

	for ss.Next() {
		series := ss.At()

		samples := []sample{}
		it := series.Iterator()
		for it.Next() {
			t, v := it.At()
			samples = append(samples, sample{t: t, v: v})
		}
		testutil.Ok(t, it.Err())

		name := series.Labels().String()
		result[name] = samples
	}
	testutil.Ok(t, ss.Err())

	return result
}

// Ensure that blocks are held in memory in their time order
// and not in ULID order as they are read from the directory.
func TestDB_reloadOrder(t *testing.T) {
	db, close := openTestDB(t, nil)
	defer close()
	defer db.Close()

	metas := []BlockMeta{
		{MinTime: 90, MaxTime: 100},
		{MinTime: 70, MaxTime: 80},
		{MinTime: 100, MaxTime: 110},
	}
	for _, m := range metas {
		createBlock(t, db.Dir(), tsdbutil.GenSeries(1, 1, m.MinTime, m.MaxTime))
	}

	testutil.Ok(t, db.reload())
	blocks := db.Blocks()
	for _, b := range blocks {
		b.meta.Stats.NumBytes = 0
	}
	testutil.Equals(t, 3, len(blocks))
	testutil.Equals(t, metas[1].MinTime, blocks[0].Meta().MinTime)
	testutil.Equals(t, metas[1].MaxTime, blocks[0].Meta().MaxTime)
	testutil.Equals(t, metas[0].MinTime, blocks[1].Meta().MinTime)
	testutil.Equals(t, metas[0].MaxTime, blocks[1].Meta().MaxTime)
	testutil.Equals(t, metas[2].MinTime, blocks[2].Meta().MinTime)
	testutil.Equals(t, metas[2].MaxTime, blocks[2].Meta().MaxTime)
}

func TestDataAvailableOnlyAfterCommit(t *testing.T) {
	db, close := openTestDB(t, nil)
	defer close()
	defer db.Close()

	app := db.Appender()

	_, err := app.Add(labels.FromStrings("foo", "bar"), 0, 0)
	testutil.Ok(t, err)

	querier, err := db.Querier(0, 1)
	testutil.Ok(t, err)
	seriesSet := query(t, querier, labels.NewEqualMatcher("foo", "bar"))

	testutil.Equals(t, map[string][]sample{}, seriesSet)
	testutil.Ok(t, querier.Close())

	err = app.Commit()
	testutil.Ok(t, err)

	querier, err = db.Querier(0, 1)
	testutil.Ok(t, err)
	defer querier.Close()

	seriesSet = query(t, querier, labels.NewEqualMatcher("foo", "bar"))

	testutil.Equals(t, map[string][]sample{`{foo="bar"}`: {{t: 0, v: 0}}}, seriesSet)
}

func TestDataNotAvailableAfterRollback(t *testing.T) {
	db, close := openTestDB(t, nil)
	defer close()
	defer db.Close()

	app := db.Appender()
	_, err := app.Add(labels.FromStrings("foo", "bar"), 0, 0)
	testutil.Ok(t, err)

	err = app.Rollback()
	testutil.Ok(t, err)

	querier, err := db.Querier(0, 1)
	testutil.Ok(t, err)
	defer querier.Close()

	seriesSet := query(t, querier, labels.NewEqualMatcher("foo", "bar"))

	testutil.Equals(t, map[string][]sample{}, seriesSet)
}

func TestDBAppenderAddRef(t *testing.T) {
	db, close := openTestDB(t, nil)
	defer close()
	defer db.Close()

	app1 := db.Appender()

	ref1, err := app1.Add(labels.FromStrings("a", "b"), 123, 0)
	testutil.Ok(t, err)

	// Reference should already work before commit.
	err = app1.AddFast(ref1, 124, 1)
	testutil.Ok(t, err)

	err = app1.Commit()
	testutil.Ok(t, err)

	app2 := db.Appender()

	// first ref should already work in next transaction.
	err = app2.AddFast(ref1, 125, 0)
	testutil.Ok(t, err)

	ref2, err := app2.Add(labels.FromStrings("a", "b"), 133, 1)
	testutil.Ok(t, err)

	testutil.Assert(t, ref1 == ref2, "")

	// Reference must be valid to add another sample.
	err = app2.AddFast(ref2, 143, 2)
	testutil.Ok(t, err)

	err = app2.AddFast(9999999, 1, 1)
	testutil.Equals(t, ErrNotFound, errors.Cause(err))

	testutil.Ok(t, app2.Commit())

	q, err := db.Querier(0, 200)
	testutil.Ok(t, err)

	res := query(t, q, labels.NewEqualMatcher("a", "b"))

	testutil.Equals(t, map[string][]sample{
		labels.FromStrings("a", "b").String(): {
			{t: 123, v: 0},
			{t: 124, v: 1},
			{t: 125, v: 0},
			{t: 133, v: 1},
			{t: 143, v: 2},
		},
	}, res)

	testutil.Ok(t, q.Close())
}

func TestDeleteSimple(t *testing.T) {
	numSamples := int64(10)

	db, close := openTestDB(t, nil)
	defer close()
	defer db.Close()

	app := db.Appender()

	smpls := make([]float64, numSamples)
	for i := int64(0); i < numSamples; i++ {
		smpls[i] = rand.Float64()
		app.Add(labels.Labels{{"a", "b"}}, i, smpls[i])
	}

	testutil.Ok(t, app.Commit())
	cases := []struct {
		intervals Intervals
		remaint   []int64
	}{
		{
			intervals: Intervals{{1, 3}, {4, 7}},
			remaint:   []int64{0, 8, 9},
		},
	}

Outer:
	for _, c := range cases {
		// TODO(gouthamve): Reset the tombstones somehow.
		// Delete the ranges.
		for _, r := range c.intervals {
			testutil.Ok(t, db.Delete(r.Mint, r.Maxt, labels.NewEqualMatcher("a", "b")))
		}

		// Compare the result.
		q, err := db.Querier(0, numSamples)
		testutil.Ok(t, err)

		res, err := q.Select(labels.NewEqualMatcher("a", "b"))
		testutil.Ok(t, err)

		expSamples := make([]Sample, 0, len(c.remaint))
		for _, ts := range c.remaint {
			expSamples = append(expSamples, sample{ts, smpls[ts]})
		}

		expss := newMockSeriesSet([]Series{
			tsdbutil.NewSeries(map[string]string{"a": "b"}, expSamples),
		})

		if len(expSamples) == 0 {
			testutil.Assert(t, res.Next() == false, "")
			continue
		}

		for {
			eok, rok := expss.Next(), res.Next()
			testutil.Equals(t, eok, rok)

			if !eok {
				continue Outer
			}
			sexp := expss.At()
			sres := res.At()

			testutil.Equals(t, sexp.Labels(), sres.Labels())

			smplExp, errExp := expandSeriesIterator(sexp.Iterator())
			smplRes, errRes := expandSeriesIterator(sres.Iterator())

			testutil.Equals(t, errExp, errRes)
			testutil.Equals(t, smplExp, smplRes)
		}
	}
}

func TestAmendDatapointCausesError(t *testing.T) {
	db, close := openTestDB(t, nil)
	defer close()
	defer db.Close()

	app := db.Appender()
	_, err := app.Add(labels.Labels{}, 0, 0)
	testutil.Ok(t, err)
	testutil.Ok(t, app.Commit())

	app = db.Appender()
	_, err = app.Add(labels.Labels{}, 0, 1)
	testutil.Equals(t, ErrAmendSample, err)
	testutil.Ok(t, app.Rollback())
}

func TestDuplicateNaNDatapointNoAmendError(t *testing.T) {
	db, close := openTestDB(t, nil)
	defer close()
	defer db.Close()

	app := db.Appender()
	_, err := app.Add(labels.Labels{}, 0, math.NaN())
	testutil.Ok(t, err)
	testutil.Ok(t, app.Commit())

	app = db.Appender()
	_, err = app.Add(labels.Labels{}, 0, math.NaN())
	testutil.Ok(t, err)
}

func TestNonDuplicateNaNDatapointsCausesAmendError(t *testing.T) {
	db, close := openTestDB(t, nil)
	defer close()
	defer db.Close()

	app := db.Appender()
	_, err := app.Add(labels.Labels{}, 0, math.Float64frombits(0x7ff0000000000001))
	testutil.Ok(t, err)
	testutil.Ok(t, app.Commit())

	app = db.Appender()
	_, err = app.Add(labels.Labels{}, 0, math.Float64frombits(0x7ff0000000000002))
	testutil.Equals(t, ErrAmendSample, err)
}

func TestSkippingInvalidValuesInSameTxn(t *testing.T) {
	db, close := openTestDB(t, nil)
	defer close()
	defer db.Close()

	// Append AmendedValue.
	app := db.Appender()
	_, err := app.Add(labels.Labels{{"a", "b"}}, 0, 1)
	testutil.Ok(t, err)
	_, err = app.Add(labels.Labels{{"a", "b"}}, 0, 2)
	testutil.Ok(t, err)
	testutil.Ok(t, app.Commit())

	// Make sure the right value is stored.
	q, err := db.Querier(0, 10)
	testutil.Ok(t, err)

	ssMap := query(t, q, labels.NewEqualMatcher("a", "b"))

	testutil.Equals(t, map[string][]sample{
		labels.New(labels.Label{"a", "b"}).String(): {{0, 1}},
	}, ssMap)

	testutil.Ok(t, q.Close())

	// Append Out of Order Value.
	app = db.Appender()
	_, err = app.Add(labels.Labels{{"a", "b"}}, 10, 3)
	testutil.Ok(t, err)
	_, err = app.Add(labels.Labels{{"a", "b"}}, 7, 5)
	testutil.Ok(t, err)
	testutil.Ok(t, app.Commit())

	q, err = db.Querier(0, 10)
	testutil.Ok(t, err)

	ssMap = query(t, q, labels.NewEqualMatcher("a", "b"))

	testutil.Equals(t, map[string][]sample{
		labels.New(labels.Label{"a", "b"}).String(): {{0, 1}, {10, 3}},
	}, ssMap)
	testutil.Ok(t, q.Close())
}

func TestDB_Snapshot(t *testing.T) {
	db, close := openTestDB(t, nil)
	defer close()

	// append data
	app := db.Appender()
	mint := int64(1414141414000)
	for i := 0; i < 1000; i++ {
		_, err := app.Add(labels.FromStrings("foo", "bar"), mint+int64(i), 1.0)
		testutil.Ok(t, err)
	}
	testutil.Ok(t, app.Commit())
	testutil.Ok(t, app.Rollback())

	// create snapshot
	snap, err := ioutil.TempDir("", "snap")
	testutil.Ok(t, err)

	defer os.RemoveAll(snap)
	testutil.Ok(t, db.Snapshot(snap, true))
	testutil.Ok(t, db.Close())

	// reopen DB from snapshot
	db, err = Open(snap, nil, nil, nil)
	testutil.Ok(t, err)
	defer db.Close()

	querier, err := db.Querier(mint, mint+1000)
	testutil.Ok(t, err)
	defer querier.Close()

	// sum values
	seriesSet, err := querier.Select(labels.NewEqualMatcher("foo", "bar"))
	testutil.Ok(t, err)

	sum := 0.0
	for seriesSet.Next() {
		series := seriesSet.At().Iterator()
		for series.Next() {
			_, v := series.At()
			sum += v
		}
		testutil.Ok(t, series.Err())
	}
	testutil.Ok(t, seriesSet.Err())
	testutil.Equals(t, 1000.0, sum)
}

func TestDB_SnapshotWithDelete(t *testing.T) {
	numSamples := int64(10)

	db, close := openTestDB(t, nil)
	defer close()

	app := db.Appender()

	smpls := make([]float64, numSamples)
	for i := int64(0); i < numSamples; i++ {
		smpls[i] = rand.Float64()
		app.Add(labels.Labels{{"a", "b"}}, i, smpls[i])
	}

	testutil.Ok(t, app.Commit())
	cases := []struct {
		intervals Intervals
		remaint   []int64
	}{
		{
			intervals: Intervals{{1, 3}, {4, 7}},
			remaint:   []int64{0, 8, 9},
		},
	}

Outer:
	for _, c := range cases {
		// TODO(gouthamve): Reset the tombstones somehow.
		// Delete the ranges.
		for _, r := range c.intervals {
			testutil.Ok(t, db.Delete(r.Mint, r.Maxt, labels.NewEqualMatcher("a", "b")))
		}

		// create snapshot
		snap, err := ioutil.TempDir("", "snap")
		testutil.Ok(t, err)

		defer os.RemoveAll(snap)
		testutil.Ok(t, db.Snapshot(snap, true))
		testutil.Ok(t, db.Close())

		// reopen DB from snapshot
		db, err = Open(snap, nil, nil, nil)
		testutil.Ok(t, err)
		defer db.Close()

		// Compare the result.
		q, err := db.Querier(0, numSamples)
		testutil.Ok(t, err)
		defer q.Close()

		res, err := q.Select(labels.NewEqualMatcher("a", "b"))
		testutil.Ok(t, err)

		expSamples := make([]Sample, 0, len(c.remaint))
		for _, ts := range c.remaint {
			expSamples = append(expSamples, sample{ts, smpls[ts]})
		}

		expss := newMockSeriesSet([]Series{
			tsdbutil.NewSeries(map[string]string{"a": "b"}, expSamples),
		})

		if len(expSamples) == 0 {
			testutil.Assert(t, res.Next() == false, "")
			continue
		}

		for {
			eok, rok := expss.Next(), res.Next()
			testutil.Equals(t, eok, rok)

			if !eok {
				continue Outer
			}
			sexp := expss.At()
			sres := res.At()

			testutil.Equals(t, sexp.Labels(), sres.Labels())

			smplExp, errExp := expandSeriesIterator(sexp.Iterator())
			smplRes, errRes := expandSeriesIterator(sres.Iterator())

			testutil.Equals(t, errExp, errRes)
			testutil.Equals(t, smplExp, smplRes)
		}
	}
}

func TestDB_e2e(t *testing.T) {
	const (
		numDatapoints = 1000
		numRanges     = 1000
		timeInterval  = int64(3)
		maxTime       = int64(2 * 1000)
		minTime       = int64(200)
	)
	// Create 8 series with 1000 data-points of different ranges and run queries.
	lbls := [][]labels.Label{
		{
			{"a", "b"},
			{"instance", "localhost:9090"},
			{"job", "prometheus"},
		},
		{
			{"a", "b"},
			{"instance", "127.0.0.1:9090"},
			{"job", "prometheus"},
		},
		{
			{"a", "b"},
			{"instance", "127.0.0.1:9090"},
			{"job", "prom-k8s"},
		},
		{
			{"a", "b"},
			{"instance", "localhost:9090"},
			{"job", "prom-k8s"},
		},
		{
			{"a", "c"},
			{"instance", "localhost:9090"},
			{"job", "prometheus"},
		},
		{
			{"a", "c"},
			{"instance", "127.0.0.1:9090"},
			{"job", "prometheus"},
		},
		{
			{"a", "c"},
			{"instance", "127.0.0.1:9090"},
			{"job", "prom-k8s"},
		},
		{
			{"a", "c"},
			{"instance", "localhost:9090"},
			{"job", "prom-k8s"},
		},
	}

	seriesMap := map[string][]sample{}
	for _, l := range lbls {
		seriesMap[labels.New(l...).String()] = []sample{}
	}

	db, close := openTestDB(t, nil)
	defer close()
	defer db.Close()

	app := db.Appender()

	for _, l := range lbls {
		lset := labels.New(l...)
		series := []sample{}

		ts := rand.Int63n(300)
		for i := 0; i < numDatapoints; i++ {
			v := rand.Float64()

			series = append(series, sample{ts, v})

			_, err := app.Add(lset, ts, v)
			testutil.Ok(t, err)

			ts += rand.Int63n(timeInterval) + 1
		}

		seriesMap[lset.String()] = series
	}

	testutil.Ok(t, app.Commit())

	// Query each selector on 1000 random time-ranges.
	queries := []struct {
		ms []labels.Matcher
	}{
		{
			ms: []labels.Matcher{labels.NewEqualMatcher("a", "b")},
		},
		{
			ms: []labels.Matcher{
				labels.NewEqualMatcher("a", "b"),
				labels.NewEqualMatcher("job", "prom-k8s"),
			},
		},
		{
			ms: []labels.Matcher{
				labels.NewEqualMatcher("a", "c"),
				labels.NewEqualMatcher("instance", "localhost:9090"),
				labels.NewEqualMatcher("job", "prometheus"),
			},
		},
		// TODO: Add Regexp Matchers.
	}

	for _, qry := range queries {
		matched := labels.Slice{}
		for _, ls := range lbls {
			s := labels.Selector(qry.ms)
			if s.Matches(ls) {
				matched = append(matched, ls)
			}
		}

		sort.Sort(matched)

		for i := 0; i < numRanges; i++ {
			mint := rand.Int63n(300)
			maxt := mint + rand.Int63n(timeInterval*int64(numDatapoints))

			expected := map[string][]sample{}

			// Build the mockSeriesSet.
			for _, m := range matched {
				smpls := boundedSamples(seriesMap[m.String()], mint, maxt)
				if len(smpls) > 0 {
					expected[m.String()] = smpls
				}
			}

			q, err := db.Querier(mint, maxt)
			testutil.Ok(t, err)

			ss, err := q.Select(qry.ms...)
			testutil.Ok(t, err)

			result := map[string][]sample{}

			for ss.Next() {
				x := ss.At()

				smpls, err := expandSeriesIterator(x.Iterator())
				testutil.Ok(t, err)

				if len(smpls) > 0 {
					result[x.Labels().String()] = smpls
				}
			}

			testutil.Ok(t, ss.Err())
			testutil.Equals(t, expected, result)

			q.Close()
		}
	}

	return
}

func TestWALFlushedOnDBClose(t *testing.T) {
	db, close := openTestDB(t, nil)
	defer close()

	dirDb := db.Dir()

	lbls := labels.Labels{labels.Label{Name: "labelname", Value: "labelvalue"}}

	app := db.Appender()
	_, err := app.Add(lbls, 0, 1)
	testutil.Ok(t, err)
	testutil.Ok(t, app.Commit())

	testutil.Ok(t, db.Close())

	db, err = Open(dirDb, nil, nil, nil)
	testutil.Ok(t, err)
	defer db.Close()

	q, err := db.Querier(0, 1)
	testutil.Ok(t, err)

	values, err := q.LabelValues("labelname")
	testutil.Ok(t, err)
	testutil.Equals(t, []string{"labelvalue"}, values)
}

func TestWALSegmentSizeOption(t *testing.T) {
	options := *DefaultOptions
	options.WALSegmentSize = 2 * 32 * 1024
	db, close := openTestDB(t, &options)
	defer close()
	app := db.Appender()
	for i := int64(0); i < 155; i++ {
		_, err := app.Add(labels.Labels{labels.Label{Name: "wal", Value: "size"}}, i, rand.Float64())
		testutil.Ok(t, err)
		testutil.Ok(t, app.Commit())
	}

	dbDir := db.Dir()
	db.Close()
	files, err := ioutil.ReadDir(filepath.Join(dbDir, "wal"))
	testutil.Assert(t, len(files) > 1, "current WALSegmentSize should result in more than a single WAL file.")
	testutil.Ok(t, err)
	for i, f := range files {
		if len(files)-1 != i {
			testutil.Equals(t, int64(options.WALSegmentSize), f.Size(), "WAL file size doesn't match WALSegmentSize option, filename: %v", f.Name())
			continue
		}
		testutil.Assert(t, int64(options.WALSegmentSize) > f.Size(), "last WAL file size is not smaller than the WALSegmentSize option, filename: %v", f.Name())
	}
}

func TestTombstoneClean(t *testing.T) {
	numSamples := int64(10)

	db, close := openTestDB(t, nil)
	defer close()

	app := db.Appender()

	smpls := make([]float64, numSamples)
	for i := int64(0); i < numSamples; i++ {
		smpls[i] = rand.Float64()
		app.Add(labels.Labels{{"a", "b"}}, i, smpls[i])
	}

	testutil.Ok(t, app.Commit())
	cases := []struct {
		intervals Intervals
		remaint   []int64
	}{
		{
			intervals: Intervals{{1, 3}, {4, 7}},
			remaint:   []int64{0, 8, 9},
		},
	}

	for _, c := range cases {
		// Delete the ranges.

		// create snapshot
		snap, err := ioutil.TempDir("", "snap")
		testutil.Ok(t, err)

		defer os.RemoveAll(snap)
		testutil.Ok(t, db.Snapshot(snap, true))
		testutil.Ok(t, db.Close())

		// reopen DB from snapshot
		db, err = Open(snap, nil, nil, nil)
		testutil.Ok(t, err)
		defer db.Close()

		for _, r := range c.intervals {
			testutil.Ok(t, db.Delete(r.Mint, r.Maxt, labels.NewEqualMatcher("a", "b")))
		}

		// All of the setup for THIS line.
		testutil.Ok(t, db.CleanTombstones())

		// Compare the result.
		q, err := db.Querier(0, numSamples)
		testutil.Ok(t, err)
		defer q.Close()

		res, err := q.Select(labels.NewEqualMatcher("a", "b"))
		testutil.Ok(t, err)

		expSamples := make([]Sample, 0, len(c.remaint))
		for _, ts := range c.remaint {
			expSamples = append(expSamples, sample{ts, smpls[ts]})
		}

		expss := newMockSeriesSet([]Series{
			tsdbutil.NewSeries(map[string]string{"a": "b"}, expSamples),
		})

		if len(expSamples) == 0 {
			testutil.Assert(t, res.Next() == false, "")
			continue
		}

		for {
			eok, rok := expss.Next(), res.Next()
			testutil.Equals(t, eok, rok)

			if !eok {
				break
			}
			sexp := expss.At()
			sres := res.At()

			testutil.Equals(t, sexp.Labels(), sres.Labels())

			smplExp, errExp := expandSeriesIterator(sexp.Iterator())
			smplRes, errRes := expandSeriesIterator(sres.Iterator())

			testutil.Equals(t, errExp, errRes)
			testutil.Equals(t, smplExp, smplRes)
		}

		for _, b := range db.Blocks() {
			testutil.Equals(t, newMemTombstones(), b.tombstones)
		}
	}
}

// TestTombstoneCleanFail tests that a failing TombstoneClean doesn't leave any blocks behind.
// When TombstoneClean errors the original block that should be rebuilt doesn't get deleted so
// if TombstoneClean leaves any blocks behind these will overlap.
func TestTombstoneCleanFail(t *testing.T) {

	db, close := openTestDB(t, nil)
	defer db.Close()
	defer close()

	var expectedBlockDirs []string

	// Create some empty blocks pending for compaction.
	// totalBlocks should be >=2 so we have enough blocks to trigger compaction failure.
	totalBlocks := 2
	for i := 0; i < totalBlocks; i++ {
<<<<<<< HEAD
		blockDir := createBlock(t, db.Dir(), nil)
		block, err := OpenBlock(blockDir, nil)
=======
		blockDir := createBlock(t, db.Dir(), 1, 0, 0)
		block, err := OpenBlock(nil, blockDir, nil)
>>>>>>> a44d1579
		testutil.Ok(t, err)
		// Add some some fake tombstones to trigger the compaction.
		tomb := newMemTombstones()
		tomb.addInterval(0, Interval{0, 1})
		block.tombstones = tomb

		db.blocks = append(db.blocks, block)
		expectedBlockDirs = append(expectedBlockDirs, blockDir)
	}

	// Initialize the mockCompactorFailing with a room for a single compaction iteration.
	// mockCompactorFailing will fail on the second iteration so we can check if the cleanup works as expected.
	db.compactor = &mockCompactorFailing{
		t:      t,
		blocks: db.blocks,
		max:    totalBlocks + 1,
	}

	// The compactor should trigger a failure here.
	testutil.NotOk(t, db.CleanTombstones())

	// Now check that the CleanTombstones didn't leave any blocks behind after a failure.
	actualBlockDirs, err := blockDirs(db.dir)
	testutil.Ok(t, err)
	testutil.Equals(t, expectedBlockDirs, actualBlockDirs)
}

// mockCompactorFailing creates a new empty block on every write and fails when reached the max allowed total.
type mockCompactorFailing struct {
	t      *testing.T
	blocks []*Block
	max    int
}

func (*mockCompactorFailing) Plan(dir string) ([]string, error) {
	return nil, nil
}
func (c *mockCompactorFailing) Write(dest string, b BlockReader, mint, maxt int64, parent *BlockMeta) (ulid.ULID, error) {
	if len(c.blocks) >= c.max {
		return ulid.ULID{}, fmt.Errorf("the compactor already did the maximum allowed blocks so it is time to fail")
	}

<<<<<<< HEAD
	block, err := OpenBlock(createBlock(c.t, dest, nil), nil)
=======
	block, err := OpenBlock(nil, createBlock(c.t, dest, 1, 0, 0), nil)
>>>>>>> a44d1579
	testutil.Ok(c.t, err)
	testutil.Ok(c.t, block.Close()) // Close block as we won't be using anywhere.
	c.blocks = append(c.blocks, block)

	// Now check that all expected blocks are actually persisted on disk.
	// This way we make sure that the we have some blocks that are supposed to be removed.
	var expectedBlocks []string
	for _, b := range c.blocks {
		expectedBlocks = append(expectedBlocks, filepath.Join(dest, b.Meta().ULID.String()))
	}
	actualBlockDirs, err := blockDirs(dest)
	testutil.Ok(c.t, err)

	testutil.Equals(c.t, expectedBlocks, actualBlockDirs)

	return block.Meta().ULID, nil
}

func (*mockCompactorFailing) Compact(dest string, dirs []string, open []*Block) (ulid.ULID, error) {
	return ulid.ULID{}, nil

}

func TestTimeRetention(t *testing.T) {
	db, close := openTestDB(t, &Options{
		BlockRanges: []int64{1000},
	})
	defer close()
	defer db.Close()

	blocks := []*BlockMeta{
		{MinTime: 500, MaxTime: 900}, // Oldest block
		{MinTime: 1000, MaxTime: 1500},
		{MinTime: 1500, MaxTime: 2000}, // Newest Block
	}

	for _, m := range blocks {
		createBlock(t, db.Dir(), 10, m.MinTime, m.MaxTime)
	}

	testutil.Ok(t, db.reload())                       // Reload the db to register the new blocks.
	testutil.Equals(t, len(blocks), len(db.Blocks())) // Ensure all blocks are registered.

	db.opts.RetentionDuration = uint64(blocks[2].MaxTime - blocks[1].MinTime)
	testutil.Ok(t, db.reload())

	expBlocks := blocks[1:]
	actBlocks := db.Blocks()

	testutil.Equals(t, 1, int(prom_testutil.ToFloat64(db.metrics.timeRetentionCount)), "metric retention count mismatch")
	testutil.Equals(t, len(expBlocks), len(actBlocks))
	testutil.Equals(t, expBlocks[0].MaxTime, actBlocks[0].meta.MaxTime)
	testutil.Equals(t, expBlocks[len(expBlocks)-1].MaxTime, actBlocks[len(actBlocks)-1].meta.MaxTime)
}

func TestSizeRetention(t *testing.T) {
	db, close := openTestDB(t, &Options{
		BlockRanges: []int64{100},
	})
	defer close()
	defer db.Close()

	blocks := []*BlockMeta{
		{MinTime: 100, MaxTime: 200}, // Oldest block
		{MinTime: 200, MaxTime: 300},
		{MinTime: 300, MaxTime: 400},
		{MinTime: 400, MaxTime: 500},
		{MinTime: 500, MaxTime: 600}, // Newest Block
	}

	for _, m := range blocks {
		createBlock(t, db.Dir(), 100, m.MinTime, m.MaxTime)
	}

	// Test that registered size matches the actual disk size.
	testutil.Ok(t, db.reload())                                       // Reload the db to register the new db size.
	testutil.Equals(t, len(blocks), len(db.Blocks()))                 // Ensure all blocks are registered.
	expSize := int64(prom_testutil.ToFloat64(db.metrics.blocksBytes)) // Use the the actual internal metrics.
	actSize := dbDiskSize(db.Dir())
	testutil.Equals(t, expSize, actSize, "registered size doesn't match actual disk size")

	// Decrease the max bytes limit so that a delete is triggered.
	// Check total size, total count and check that the oldest block was deleted.
	firstBlockSize := db.Blocks()[0].Size()
	sizeLimit := actSize - firstBlockSize
	db.opts.MaxBytes = sizeLimit // Set the new db size limit one block smaller that the actual size.
	testutil.Ok(t, db.reload())  // Reload the db to register the new db size.

	expBlocks := blocks[1:]
	actBlocks := db.Blocks()
	expSize = int64(prom_testutil.ToFloat64(db.metrics.blocksBytes))
	actRetentCount := int(prom_testutil.ToFloat64(db.metrics.sizeRetentionCount))
	actSize = dbDiskSize(db.Dir())

	testutil.Equals(t, 1, actRetentCount, "metric retention count mismatch")
	testutil.Equals(t, actSize, expSize, "metric db size doesn't match actual disk size")
	testutil.Assert(t, expSize <= sizeLimit, "actual size (%v) is expected to be less than or equal to limit (%v)", expSize, sizeLimit)
	testutil.Equals(t, len(blocks)-1, len(actBlocks), "new block count should be decreased from:%v to:%v", len(blocks), len(blocks)-1)
	testutil.Equals(t, expBlocks[0].MaxTime, actBlocks[0].meta.MaxTime, "maxT mismatch of the first block")
	testutil.Equals(t, expBlocks[len(expBlocks)-1].MaxTime, actBlocks[len(actBlocks)-1].meta.MaxTime, "maxT mismatch of the last block")

}

func dbDiskSize(dir string) int64 {
	var statSize int64
	filepath.Walk(dir, func(path string, info os.FileInfo, err error) error {
		// Include only index,tombstone and chunks.
		if filepath.Dir(path) == chunkDir(filepath.Dir(filepath.Dir(path))) ||
			info.Name() == indexFilename ||
			info.Name() == tombstoneFilename {
			statSize += info.Size()
		}
		return nil
	})
	return statSize
}

func TestNotMatcherSelectsLabelsUnsetSeries(t *testing.T) {
	db, close := openTestDB(t, nil)
	defer close()

	labelpairs := []labels.Labels{
		labels.FromStrings("a", "abcd", "b", "abcde"),
		labels.FromStrings("labelname", "labelvalue"),
	}

	app := db.Appender()
	for _, lbls := range labelpairs {
		_, err := app.Add(lbls, 0, 1)
		testutil.Ok(t, err)
	}
	testutil.Ok(t, app.Commit())

	cases := []struct {
		selector labels.Selector
		series   []labels.Labels
	}{{
		selector: labels.Selector{
			labels.Not(labels.NewEqualMatcher("lname", "lvalue")),
		},
		series: labelpairs,
	}, {
		selector: labels.Selector{
			labels.NewEqualMatcher("a", "abcd"),
			labels.Not(labels.NewEqualMatcher("b", "abcde")),
		},
		series: []labels.Labels{},
	}, {
		selector: labels.Selector{
			labels.NewEqualMatcher("a", "abcd"),
			labels.Not(labels.NewEqualMatcher("b", "abc")),
		},
		series: []labels.Labels{labelpairs[0]},
	}, {
		selector: labels.Selector{
			labels.Not(labels.NewMustRegexpMatcher("a", "abd.*")),
		},
		series: labelpairs,
	}, {
		selector: labels.Selector{
			labels.Not(labels.NewMustRegexpMatcher("a", "abc.*")),
		},
		series: labelpairs[1:],
	}, {
		selector: labels.Selector{
			labels.Not(labels.NewMustRegexpMatcher("c", "abd.*")),
		},
		series: labelpairs,
	}, {
		selector: labels.Selector{
			labels.Not(labels.NewMustRegexpMatcher("labelname", "labelvalue")),
		},
		series: labelpairs[:1],
	}}

	q, err := db.Querier(0, 10)
	testutil.Ok(t, err)
	defer q.Close()

	for _, c := range cases {
		ss, err := q.Select(c.selector...)
		testutil.Ok(t, err)

		lres, err := expandSeriesSet(ss)
		testutil.Ok(t, err)

		testutil.Equals(t, c.series, lres)
	}
}

func expandSeriesSet(ss SeriesSet) ([]labels.Labels, error) {
	result := []labels.Labels{}
	for ss.Next() {
		result = append(result, ss.At().Labels())
	}

	return result, ss.Err()
}

func TestOverlappingBlocksDetectsAllOverlaps(t *testing.T) {
	// Create 10 blocks that does not overlap (0-10, 10-20, ..., 100-110) but in reverse order to ensure our algorithm
	// will handle that.
	var metas = make([]BlockMeta, 11)
	for i := 10; i >= 0; i-- {
		metas[i] = BlockMeta{MinTime: int64(i * 10), MaxTime: int64((i + 1) * 10)}
	}

	testutil.Assert(t, len(OverlappingBlocks(metas)) == 0, "we found unexpected overlaps")

	// Add overlapping blocks. We've to establish order again since we aren't interested
	// in trivial overlaps caused by unorderedness.
	add := func(ms ...BlockMeta) []BlockMeta {
		repl := append(append([]BlockMeta{}, metas...), ms...)
		sort.Slice(repl, func(i, j int) bool {
			return repl[i].MinTime < repl[j].MinTime
		})
		return repl
	}

	// o1 overlaps with 10-20.
	o1 := BlockMeta{MinTime: 15, MaxTime: 17}
	testutil.Equals(t, Overlaps{
		{Min: 15, Max: 17}: {metas[1], o1},
	}, OverlappingBlocks(add(o1)))

	// o2 overlaps with 20-30 and 30-40.
	o2 := BlockMeta{MinTime: 21, MaxTime: 31}
	testutil.Equals(t, Overlaps{
		{Min: 21, Max: 30}: {metas[2], o2},
		{Min: 30, Max: 31}: {o2, metas[3]},
	}, OverlappingBlocks(add(o2)))

	// o3a and o3b overlaps with 30-40 and each other.
	o3a := BlockMeta{MinTime: 33, MaxTime: 39}
	o3b := BlockMeta{MinTime: 34, MaxTime: 36}
	testutil.Equals(t, Overlaps{
		{Min: 34, Max: 36}: {metas[3], o3a, o3b},
	}, OverlappingBlocks(add(o3a, o3b)))

	// o4 is 1:1 overlap with 50-60.
	o4 := BlockMeta{MinTime: 50, MaxTime: 60}
	testutil.Equals(t, Overlaps{
		{Min: 50, Max: 60}: {metas[5], o4},
	}, OverlappingBlocks(add(o4)))

	// o5 overlaps with 60-70, 70-80 and 80-90.
	o5 := BlockMeta{MinTime: 61, MaxTime: 85}
	testutil.Equals(t, Overlaps{
		{Min: 61, Max: 70}: {metas[6], o5},
		{Min: 70, Max: 80}: {o5, metas[7]},
		{Min: 80, Max: 85}: {o5, metas[8]},
	}, OverlappingBlocks(add(o5)))

	// o6a overlaps with 90-100, 100-110 and o6b, o6b overlaps with 90-100 and o6a.
	o6a := BlockMeta{MinTime: 92, MaxTime: 105}
	o6b := BlockMeta{MinTime: 94, MaxTime: 99}
	testutil.Equals(t, Overlaps{
		{Min: 94, Max: 99}:   {metas[9], o6a, o6b},
		{Min: 100, Max: 105}: {o6a, metas[10]},
	}, OverlappingBlocks(add(o6a, o6b)))

	// All together.
	testutil.Equals(t, Overlaps{
		{Min: 15, Max: 17}: {metas[1], o1},
		{Min: 21, Max: 30}: {metas[2], o2}, {Min: 30, Max: 31}: {o2, metas[3]},
		{Min: 34, Max: 36}: {metas[3], o3a, o3b},
		{Min: 50, Max: 60}: {metas[5], o4},
		{Min: 61, Max: 70}: {metas[6], o5}, {Min: 70, Max: 80}: {o5, metas[7]}, {Min: 80, Max: 85}: {o5, metas[8]},
		{Min: 94, Max: 99}: {metas[9], o6a, o6b}, {Min: 100, Max: 105}: {o6a, metas[10]},
	}, OverlappingBlocks(add(o1, o2, o3a, o3b, o4, o5, o6a, o6b)))

	// Additional case.
	var nc1 []BlockMeta
	nc1 = append(nc1, BlockMeta{MinTime: 1, MaxTime: 5})
	nc1 = append(nc1, BlockMeta{MinTime: 2, MaxTime: 3})
	nc1 = append(nc1, BlockMeta{MinTime: 2, MaxTime: 3})
	nc1 = append(nc1, BlockMeta{MinTime: 2, MaxTime: 3})
	nc1 = append(nc1, BlockMeta{MinTime: 2, MaxTime: 3})
	nc1 = append(nc1, BlockMeta{MinTime: 2, MaxTime: 6})
	nc1 = append(nc1, BlockMeta{MinTime: 3, MaxTime: 5})
	nc1 = append(nc1, BlockMeta{MinTime: 5, MaxTime: 7})
	nc1 = append(nc1, BlockMeta{MinTime: 7, MaxTime: 10})
	nc1 = append(nc1, BlockMeta{MinTime: 8, MaxTime: 9})
	testutil.Equals(t, Overlaps{
		{Min: 2, Max: 3}: {nc1[0], nc1[1], nc1[2], nc1[3], nc1[4], nc1[5]}, // 1-5, 2-3, 2-3, 2-3, 2-3, 2,6
		{Min: 3, Max: 5}: {nc1[0], nc1[5], nc1[6]},                         // 1-5, 2-6, 3-5
		{Min: 5, Max: 6}: {nc1[5], nc1[7]},                                 // 2-6, 5-7
		{Min: 8, Max: 9}: {nc1[8], nc1[9]},                                 // 7-10, 8-9
	}, OverlappingBlocks(nc1))
}

// Regression test for https://github.com/prometheus/tsdb/issues/347
func TestChunkAtBlockBoundary(t *testing.T) {
	db, close := openTestDB(t, nil)
	defer close()
	defer db.Close()

	app := db.Appender()

	blockRange := DefaultOptions.BlockRanges[0]
	label := labels.FromStrings("foo", "bar")

	for i := int64(0); i < 3; i++ {
		_, err := app.Add(label, i*blockRange, 0)
		testutil.Ok(t, err)
		_, err = app.Add(label, i*blockRange+1000, 0)
		testutil.Ok(t, err)
	}

	err := app.Commit()
	testutil.Ok(t, err)

	err = db.compact()
	testutil.Ok(t, err)

	for _, block := range db.Blocks() {
		r, err := block.Index()
		testutil.Ok(t, err)
		defer r.Close()

		meta := block.Meta()

		p, err := r.Postings(index.AllPostingsKey())
		testutil.Ok(t, err)

		var (
			lset labels.Labels
			chks []chunks.Meta
		)

		chunkCount := 0

		for p.Next() {
			err = r.Series(p.At(), &lset, &chks)
			testutil.Ok(t, err)
			for _, c := range chks {
				testutil.Assert(t, meta.MinTime <= c.MinTime && c.MaxTime <= meta.MaxTime,
					"chunk spans beyond block boundaries: [block.MinTime=%d, block.MaxTime=%d]; [chunk.MinTime=%d, chunk.MaxTime=%d]",
					meta.MinTime, meta.MaxTime, c.MinTime, c.MaxTime)
				chunkCount++
			}
		}
		testutil.Assert(t, chunkCount == 1, "expected 1 chunk in block %s, got %d", meta.ULID, chunkCount)
	}
}

func TestQuerierWithBoundaryChunks(t *testing.T) {
	db, close := openTestDB(t, nil)
	defer close()
	defer db.Close()

	app := db.Appender()

	blockRange := DefaultOptions.BlockRanges[0]
	label := labels.FromStrings("foo", "bar")

	for i := int64(0); i < 5; i++ {
		_, err := app.Add(label, i*blockRange, 0)
		testutil.Ok(t, err)
	}

	err := app.Commit()
	testutil.Ok(t, err)

	err = db.compact()
	testutil.Ok(t, err)

	testutil.Assert(t, len(db.blocks) >= 3, "invalid test, less than three blocks in DB")

	q, err := db.Querier(blockRange, 2*blockRange)
	testutil.Ok(t, err)
	defer q.Close()

	// The requested interval covers 2 blocks, so the querier should contain 2 blocks.
	count := len(q.(*querier).blocks)
	testutil.Assert(t, count == 2, "expected 2 blocks in querier, got %d", count)
}

// TestInitializeHeadTimestamp ensures that the h.minTime is set properly.
// 	- no blocks no WAL: set to the time of the first  appended sample
// 	- no blocks with WAL: set to the smallest sample from the WAL
//	- with blocks no WAL: set to the last block maxT
// 	- with blocks with WAL: same as above
func TestInitializeHeadTimestamp(t *testing.T) {
	t.Run("clean", func(t *testing.T) {
		dir, err := ioutil.TempDir("", "test_head_init")
		testutil.Ok(t, err)
		defer os.RemoveAll(dir)

		db, err := Open(dir, nil, nil, nil)
		testutil.Ok(t, err)

		// Should be set to init values if no WAL or blocks exist so far.
		testutil.Equals(t, int64(math.MaxInt64), db.head.MinTime())
		testutil.Equals(t, int64(math.MinInt64), db.head.MaxTime())

		// First added sample initializes the writable range.
		app := db.Appender()
		_, err = app.Add(labels.FromStrings("a", "b"), 1000, 1)
		testutil.Ok(t, err)

		testutil.Equals(t, int64(1000), db.head.MinTime())
		testutil.Equals(t, int64(1000), db.head.MaxTime())
	})
	t.Run("wal-only", func(t *testing.T) {
		dir, err := ioutil.TempDir("", "test_head_init")
		testutil.Ok(t, err)
		defer os.RemoveAll(dir)

		testutil.Ok(t, os.MkdirAll(path.Join(dir, "wal"), 0777))
		w, err := wal.New(nil, nil, path.Join(dir, "wal"))
		testutil.Ok(t, err)

		var enc RecordEncoder
		err = w.Log(
			enc.Series([]RefSeries{
				{Ref: 123, Labels: labels.FromStrings("a", "1")},
				{Ref: 124, Labels: labels.FromStrings("a", "2")},
			}, nil),
			enc.Samples([]RefSample{
				{Ref: 123, T: 5000, V: 1},
				{Ref: 124, T: 15000, V: 1},
			}, nil),
		)
		testutil.Ok(t, err)
		testutil.Ok(t, w.Close())

		db, err := Open(dir, nil, nil, nil)
		testutil.Ok(t, err)

		testutil.Equals(t, int64(5000), db.head.MinTime())
		testutil.Equals(t, int64(15000), db.head.MaxTime())
	})
	t.Run("existing-block", func(t *testing.T) {
		dir, err := ioutil.TempDir("", "test_head_init")
		testutil.Ok(t, err)
		defer os.RemoveAll(dir)

		createBlock(t, dir, tsdbutil.GenSeries(1, 1, 1000, 2000))

		db, err := Open(dir, nil, nil, nil)
		testutil.Ok(t, err)

		testutil.Equals(t, int64(2000), db.head.MinTime())
		testutil.Equals(t, int64(2000), db.head.MaxTime())
	})
	t.Run("existing-block-and-wal", func(t *testing.T) {
		dir, err := ioutil.TempDir("", "test_head_init")
		testutil.Ok(t, err)
		defer os.RemoveAll(dir)

		createBlock(t, dir, tsdbutil.GenSeries(1, 1, 1000, 6000))

		testutil.Ok(t, os.MkdirAll(path.Join(dir, "wal"), 0777))
		w, err := wal.New(nil, nil, path.Join(dir, "wal"))
		testutil.Ok(t, err)

		var enc RecordEncoder
		err = w.Log(
			enc.Series([]RefSeries{
				{Ref: 123, Labels: labels.FromStrings("a", "1")},
				{Ref: 124, Labels: labels.FromStrings("a", "2")},
			}, nil),
			enc.Samples([]RefSample{
				{Ref: 123, T: 5000, V: 1},
				{Ref: 124, T: 15000, V: 1},
			}, nil),
		)
		testutil.Ok(t, err)
		testutil.Ok(t, w.Close())

		r := prometheus.NewRegistry()

		db, err := Open(dir, nil, r, nil)
		testutil.Ok(t, err)

		testutil.Equals(t, int64(6000), db.head.MinTime())
		testutil.Equals(t, int64(15000), db.head.MaxTime())
		// Check that old series has been GCed.
		testutil.Equals(t, 1.0, prom_testutil.ToFloat64(db.head.metrics.series))
	})
}

func TestNoEmptyBlocks(t *testing.T) {
	db, close := openTestDB(t, &Options{
		BlockRanges: []int64{100},
	})
	defer close()
	defer db.Close()
	db.DisableCompactions()

	rangeToTriggercompaction := db.opts.BlockRanges[0]/2*3 - 1
	defaultLabel := labels.FromStrings("foo", "bar")
	defaultMatcher := labels.NewMustRegexpMatcher("", ".*")

	t.Run("Test no blocks after compact with empty head.", func(t *testing.T) {
		testutil.Ok(t, db.compact())
		actBlocks, err := blockDirs(db.Dir())
		testutil.Ok(t, err)
		testutil.Equals(t, len(db.Blocks()), len(actBlocks))
		testutil.Equals(t, 0, len(actBlocks))
		testutil.Equals(t, 0, int(prom_testutil.ToFloat64(db.compactor.(*LeveledCompactor).metrics.ran)), "no compaction should be triggered here")
	})

	t.Run("Test no blocks after deleting all samples from head.", func(t *testing.T) {
		app := db.Appender()
		_, err := app.Add(defaultLabel, 1, 0)
		testutil.Ok(t, err)
		_, err = app.Add(defaultLabel, 2, 0)
		testutil.Ok(t, err)
		_, err = app.Add(defaultLabel, 3+rangeToTriggercompaction, 0)
		testutil.Ok(t, err)
		testutil.Ok(t, app.Commit())
		testutil.Ok(t, db.Delete(math.MinInt64, math.MaxInt64, defaultMatcher))
		testutil.Ok(t, db.compact())
		testutil.Equals(t, 1, int(prom_testutil.ToFloat64(db.compactor.(*LeveledCompactor).metrics.ran)), "compaction should have been triggered here")

		actBlocks, err := blockDirs(db.Dir())
		testutil.Ok(t, err)
		testutil.Equals(t, len(db.Blocks()), len(actBlocks))
		testutil.Equals(t, 0, len(actBlocks))

		app = db.Appender()
		_, err = app.Add(defaultLabel, 1, 0)
		testutil.Assert(t, err == ErrOutOfBounds, "the head should be truncated so no samples in the past should be allowed")

		// Adding new blocks.
		currentTime := db.Head().MaxTime()
		_, err = app.Add(defaultLabel, currentTime, 0)
		testutil.Ok(t, err)
		_, err = app.Add(defaultLabel, currentTime+1, 0)
		testutil.Ok(t, err)
		_, err = app.Add(defaultLabel, currentTime+rangeToTriggercompaction, 0)
		testutil.Ok(t, err)
		testutil.Ok(t, app.Commit())

		testutil.Ok(t, db.compact())
		testutil.Equals(t, 2, int(prom_testutil.ToFloat64(db.compactor.(*LeveledCompactor).metrics.ran)), "compaction should have been triggered here")
		actBlocks, err = blockDirs(db.Dir())
		testutil.Ok(t, err)
		testutil.Equals(t, len(db.Blocks()), len(actBlocks))
		testutil.Assert(t, len(actBlocks) == 1, "No blocks created when compacting with >0 samples")
	})

	t.Run(`When no new block is created from head, and there are some blocks on disk 
	compaction should not run into infinite loop (was seen during development).`, func(t *testing.T) {
		oldBlocks := db.Blocks()
		app := db.Appender()
		currentTime := db.Head().MaxTime()
		_, err := app.Add(defaultLabel, currentTime, 0)
		testutil.Ok(t, err)
		_, err = app.Add(defaultLabel, currentTime+1, 0)
		testutil.Ok(t, err)
		_, err = app.Add(defaultLabel, currentTime+rangeToTriggercompaction, 0)
		testutil.Ok(t, err)
		testutil.Ok(t, app.Commit())
		testutil.Ok(t, db.head.Delete(math.MinInt64, math.MaxInt64, defaultMatcher))
		testutil.Ok(t, db.compact())
		testutil.Equals(t, 3, int(prom_testutil.ToFloat64(db.compactor.(*LeveledCompactor).metrics.ran)), "compaction should have been triggered here")
		testutil.Equals(t, oldBlocks, db.Blocks())
	})

	t.Run("Test no blocks remaining after deleting all samples from disk.", func(t *testing.T) {
		currentTime := db.Head().MaxTime()
		blocks := []*BlockMeta{
			{MinTime: currentTime, MaxTime: currentTime + db.opts.BlockRanges[0]},
			{MinTime: currentTime + 100, MaxTime: currentTime + 100 + db.opts.BlockRanges[0]},
		}
		for _, m := range blocks {
			createBlock(t, db.Dir(), 2, m.MinTime, m.MaxTime)
		}

		oldBlocks := db.Blocks()
		testutil.Ok(t, db.reload())                                      // Reload the db to register the new blocks.
		testutil.Equals(t, len(blocks)+len(oldBlocks), len(db.Blocks())) // Ensure all blocks are registered.
		testutil.Ok(t, db.Delete(math.MinInt64, math.MaxInt64, defaultMatcher))
		testutil.Ok(t, db.compact())
		testutil.Equals(t, 5, int(prom_testutil.ToFloat64(db.compactor.(*LeveledCompactor).metrics.ran)), "compaction should have been triggered here once for each block that have tombstones")

		actBlocks, err := blockDirs(db.Dir())
		testutil.Ok(t, err)
		testutil.Equals(t, len(db.Blocks()), len(actBlocks))
		testutil.Equals(t, 1, len(actBlocks), "All samples are deleted. Only the most recent block should remain after compaction.")
	})
}

func TestDB_LabelNames(t *testing.T) {
	tests := []struct {
		// Add 'sampleLabels1' -> Test Head -> Compact -> Test Disk ->
		// -> Add 'sampleLabels2' -> Test Head+Disk

		sampleLabels1 [][2]string // For checking head and disk separately.
		// To test Head+Disk, sampleLabels2 should have
		// at least 1 unique label name which is not in sampleLabels1.
		sampleLabels2 [][2]string // // For checking head and disk together.
		exp1          []string    // after adding sampleLabels1.
		exp2          []string    // after adding sampleLabels1 and sampleLabels2.
	}{
		{
			sampleLabels1: [][2]string{
				[2]string{"name1", ""},
				[2]string{"name3", ""},
				[2]string{"name2", ""},
			},
			sampleLabels2: [][2]string{
				[2]string{"name4", ""},
				[2]string{"name1", ""},
			},
			exp1: []string{"name1", "name2", "name3"},
			exp2: []string{"name1", "name2", "name3", "name4"},
		},
		{
			sampleLabels1: [][2]string{
				[2]string{"name2", ""},
				[2]string{"name1", ""},
				[2]string{"name2", ""},
			},
			sampleLabels2: [][2]string{
				[2]string{"name6", ""},
				[2]string{"name0", ""},
			},
			exp1: []string{"name1", "name2"},
			exp2: []string{"name0", "name1", "name2", "name6"},
		},
	}

	blockRange := DefaultOptions.BlockRanges[0]
	// Appends samples into the database.
	appendSamples := func(db *DB, mint, maxt int64, sampleLabels [][2]string) {
		t.Helper()
		app := db.Appender()
		for i := mint; i <= maxt; i++ {
			for _, tuple := range sampleLabels {
				label := labels.FromStrings(tuple[0], tuple[1])
				_, err := app.Add(label, i*blockRange, 0)
				testutil.Ok(t, err)
			}
		}
		err := app.Commit()
		testutil.Ok(t, err)
	}
	for _, tst := range tests {
		db, close := openTestDB(t, nil)
		defer close()
		defer db.Close()

		appendSamples(db, 0, 4, tst.sampleLabels1)

		// Testing head.
		headIndexr, err := db.head.Index()
		testutil.Ok(t, err)
		labelNames, err := headIndexr.LabelNames()
		testutil.Ok(t, err)
		testutil.Equals(t, tst.exp1, labelNames)
		testutil.Ok(t, headIndexr.Close())

		// Testing disk.
		err = db.compact()
		testutil.Ok(t, err)
		// All blocks have same label names, hence check them individually.
		// No need to aggregrate and check.
		for _, b := range db.Blocks() {
			blockIndexr, err := b.Index()
			testutil.Ok(t, err)
			labelNames, err = blockIndexr.LabelNames()
			testutil.Ok(t, err)
			testutil.Equals(t, tst.exp1, labelNames)
			testutil.Ok(t, blockIndexr.Close())
		}

		// Addings more samples to head with new label names
		// so that we can test (head+disk).LabelNames() (the union).
		appendSamples(db, 5, 9, tst.sampleLabels2)

		// Testing DB (union).
		q, err := db.Querier(math.MinInt64, math.MaxInt64)
		testutil.Ok(t, err)
		labelNames, err = q.LabelNames()
		testutil.Ok(t, err)
		testutil.Ok(t, q.Close())
		testutil.Equals(t, tst.exp2, labelNames)
	}
}

func TestCorrectNumTombstones(t *testing.T) {
	db, close := openTestDB(t, nil)
	defer close()
	defer db.Close()

	blockRange := DefaultOptions.BlockRanges[0]
	defaultLabel := labels.FromStrings("foo", "bar")
	defaultMatcher := labels.NewEqualMatcher(defaultLabel[0].Name, defaultLabel[0].Value)

	app := db.Appender()
	for i := int64(0); i < 3; i++ {
		for j := int64(0); j < 15; j++ {
			_, err := app.Add(defaultLabel, i*blockRange+j, 0)
			testutil.Ok(t, err)
		}
	}
	testutil.Ok(t, app.Commit())

	err := db.compact()
	testutil.Ok(t, err)
	testutil.Equals(t, 1, len(db.blocks))

	testutil.Ok(t, db.Delete(0, 1, defaultMatcher))
	testutil.Equals(t, uint64(1), db.blocks[0].meta.Stats.NumTombstones)

	// {0, 1} and {2, 3} are merged to form 1 tombstone.
	testutil.Ok(t, db.Delete(2, 3, defaultMatcher))
	testutil.Equals(t, uint64(1), db.blocks[0].meta.Stats.NumTombstones)

	testutil.Ok(t, db.Delete(5, 6, defaultMatcher))
	testutil.Equals(t, uint64(2), db.blocks[0].meta.Stats.NumTombstones)

	testutil.Ok(t, db.Delete(9, 11, defaultMatcher))
	testutil.Equals(t, uint64(3), db.blocks[0].meta.Stats.NumTombstones)
}

// TestBlockRanges checks the following use cases:
//  - No samples can be added with timestamps lower than the last block maxt.
//  - The compactor doesn't create overlaping blocks
// even when the last blocks is not within the default boundaries.
//	- Lower bondary is based on the smallest sample in the head and
// upper boundary is rounded to the configured block range.
//
// This ensures that a snapshot that includes the head and creates a block with a custom time range
// will not overlap with the first block created by the next compaction.
func TestBlockRanges(t *testing.T) {
	logger := log.NewLogfmtLogger(log.NewSyncWriter(os.Stderr))

	dir, err := ioutil.TempDir("", "test_storage")
	if err != nil {
		t.Fatalf("Opening test dir failed: %s", err)
	}

	rangeToTriggercompaction := DefaultOptions.BlockRanges[0]/2*3 + 1

	// Test that the compactor doesn't create overlapping blocks
	// when a non standard block already exists.
	firstBlockMaxT := int64(3)
	createBlock(t, dir, tsdbutil.GenSeries(1, 1, 0, firstBlockMaxT))
	db, err := Open(dir, logger, nil, DefaultOptions)
	if err != nil {
		t.Fatalf("Opening test storage failed: %s", err)
	}
	defer func() {
		os.RemoveAll(dir)
	}()
	app := db.Appender()
	lbl := labels.Labels{{"a", "b"}}
	_, err = app.Add(lbl, firstBlockMaxT-1, rand.Float64())
	if err == nil {
		t.Fatalf("appending a sample with a timestamp covered by a previous block shouldn't be possible")
	}
	_, err = app.Add(lbl, firstBlockMaxT+1, rand.Float64())
	testutil.Ok(t, err)
	_, err = app.Add(lbl, firstBlockMaxT+2, rand.Float64())
	testutil.Ok(t, err)
	secondBlockMaxt := firstBlockMaxT + rangeToTriggercompaction
	_, err = app.Add(lbl, secondBlockMaxt, rand.Float64()) // Add samples to trigger a new compaction

	testutil.Ok(t, err)
	testutil.Ok(t, app.Commit())
	for x := 0; x < 100; x++ {
		if len(db.Blocks()) == 2 {
			break
		}
		time.Sleep(100 * time.Millisecond)
	}
	testutil.Equals(t, 2, len(db.Blocks()), "no new block created after the set timeout")

	if db.Blocks()[0].Meta().MaxTime > db.Blocks()[1].Meta().MinTime {
		t.Fatalf("new block overlaps  old:%v,new:%v", db.Blocks()[0].Meta(), db.Blocks()[1].Meta())
	}

	// Test that wal records are skipped when an existing block covers the same time ranges
	// and compaction doesn't create an overlapping block.
	db.DisableCompactions()
	_, err = app.Add(lbl, secondBlockMaxt+1, rand.Float64())
	testutil.Ok(t, err)
	_, err = app.Add(lbl, secondBlockMaxt+2, rand.Float64())
	testutil.Ok(t, err)
	_, err = app.Add(lbl, secondBlockMaxt+3, rand.Float64())
	testutil.Ok(t, err)
	_, err = app.Add(lbl, secondBlockMaxt+4, rand.Float64())
	testutil.Ok(t, err)
	testutil.Ok(t, app.Commit())
	testutil.Ok(t, db.Close())

	thirdBlockMaxt := secondBlockMaxt + 2
	createBlock(t, dir, tsdbutil.GenSeries(1, 1, secondBlockMaxt+1, thirdBlockMaxt))

	db, err = Open(dir, logger, nil, DefaultOptions)
	if err != nil {
		t.Fatalf("Opening test storage failed: %s", err)
	}
	defer db.Close()
	testutil.Equals(t, 3, len(db.Blocks()), "db doesn't include expected number of blocks")
	testutil.Equals(t, db.Blocks()[2].Meta().MaxTime, thirdBlockMaxt, "unexpected maxt of the last block")

	app = db.Appender()
	_, err = app.Add(lbl, thirdBlockMaxt+rangeToTriggercompaction, rand.Float64()) // Trigger a compaction
	testutil.Ok(t, err)
	testutil.Ok(t, app.Commit())
	for x := 0; x < 100; x++ {
		if len(db.Blocks()) == 4 {
			break
		}
		time.Sleep(100 * time.Millisecond)
	}

	testutil.Equals(t, 4, len(db.Blocks()), "no new block created after the set timeout")

	if db.Blocks()[2].Meta().MaxTime > db.Blocks()[3].Meta().MinTime {
		t.Fatalf("new block overlaps  old:%v,new:%v", db.Blocks()[2].Meta(), db.Blocks()[3].Meta())
	}
}<|MERGE_RESOLUTION|>--- conflicted
+++ resolved
@@ -837,13 +837,8 @@
 	// totalBlocks should be >=2 so we have enough blocks to trigger compaction failure.
 	totalBlocks := 2
 	for i := 0; i < totalBlocks; i++ {
-<<<<<<< HEAD
 		blockDir := createBlock(t, db.Dir(), nil)
 		block, err := OpenBlock(blockDir, nil)
-=======
-		blockDir := createBlock(t, db.Dir(), 1, 0, 0)
-		block, err := OpenBlock(nil, blockDir, nil)
->>>>>>> a44d1579
 		testutil.Ok(t, err)
 		// Add some some fake tombstones to trigger the compaction.
 		tomb := newMemTombstones()
@@ -886,11 +881,7 @@
 		return ulid.ULID{}, fmt.Errorf("the compactor already did the maximum allowed blocks so it is time to fail")
 	}
 
-<<<<<<< HEAD
 	block, err := OpenBlock(createBlock(c.t, dest, nil), nil)
-=======
-	block, err := OpenBlock(nil, createBlock(c.t, dest, 1, 0, 0), nil)
->>>>>>> a44d1579
 	testutil.Ok(c.t, err)
 	testutil.Ok(c.t, block.Close()) // Close block as we won't be using anywhere.
 	c.blocks = append(c.blocks, block)
