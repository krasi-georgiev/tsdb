--- conflicted
+++ resolved
@@ -488,10 +488,7 @@
 	}
 
 	if initErr := db.head.Init(minValidTime); initErr != nil {
-<<<<<<< HEAD
-=======
 		db.head.metrics.walCorruptionsTotal.Inc()
->>>>>>> 8d86e921
 		level.Warn(db.logger).Log("msg", "encountered WAL read error, attempting repair", "err", err)
 		if err := wlog.Repair(initErr); err != nil {
 			return nil, errors.Wrap(err, "repair corrupted WAL")
@@ -786,13 +783,8 @@
 	}
 
 	corrupted = make(map[ulid.ULID]error)
-<<<<<<< HEAD
 	for _, bDir := range bDirs {
-		meta, err := readMetaFile(bDir)
-=======
-	for _, dir := range dirs {
-		meta, _, err := readMetaFile(dir)
->>>>>>> 8d86e921
+		meta, _, err := readMetaFile(bDir)
 		if err != nil {
 			level.Error(l).Log("msg", "not a block dir", "dir", bDir)
 			continue
