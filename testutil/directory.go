--- conflicted
+++ resolved
@@ -19,10 +19,6 @@
 	"io/ioutil"
 	"os"
 	"path/filepath"
-<<<<<<< HEAD
-	"strconv"
-=======
->>>>>>> 8d86e921
 )
 
 const (
@@ -135,11 +131,7 @@
 	return
 }
 
-<<<<<<< HEAD
 // DirSize returns a directory size in bytes.
-=======
-// DirSize returns the size in bytes of all files in a directory.
->>>>>>> 8d86e921
 func DirSize(path string) (int64, error) {
 	var size int64
 	err := filepath.Walk(path, func(_ string, info os.FileInfo, err error) error {
@@ -149,7 +141,6 @@
 		if !info.IsDir() {
 			size += info.Size()
 		}
-<<<<<<< HEAD
 		return err
 	})
 	return size, err
@@ -191,9 +182,4 @@
 		return err
 	})
 	return hash.Sum(nil), err
-=======
-		return nil
-	})
-	return size, err
->>>>>>> 8d86e921
 }