--- conflicted
+++ resolved
@@ -503,26 +503,11 @@
 		startFrom++
 	}
 
-<<<<<<< HEAD
-	// Backfill segments from the last checkpoint onwards.
-	sr, err := wal.NewSegmentsRangeReader(wal.SegmentRange{Dir: h.wal.Dir(), First: startFrom, Last: -1})
-=======
 	// Find the last segment.
 	_, last, err := h.wal.Segments()
->>>>>>> 13c80a59
 	if err != nil {
 		return errors.Wrap(err, "finding WAL segments")
 	}
-<<<<<<< HEAD
-	defer func() {
-		if err := sr.Close(); err != nil {
-			level.Warn(h.logger).Log("msg", "error while closing the wal segments reader", "err", err)
-		}
-	}()
-	err = h.loadWAL(wal.NewReader(sr))
-
-	return err
-=======
 
 	// Backfill segments from the most recent checkpoint onwards.
 	for i := startFrom; i <= last; i++ {
@@ -533,19 +518,17 @@
 
 		sr := wal.NewSegmentBufReader(s)
 		err = h.loadWAL(wal.NewReader(sr))
-		sr.Close() // Close the reader so that if there was an error the repair can remove the corrupted file under Windows.
+
+		if err := sr.Close(); err != nil {
+			level.Warn(h.logger).Log("msg", "error while closing the wal segments reader", "err", err)
+		}
 		if err == nil {
 			continue
 		}
-		level.Warn(h.logger).Log("msg", "encountered WAL error, attempting repair", "err", err)
-		h.metrics.walCorruptionsTotal.Inc()
-		if err := h.wal.Repair(err); err != nil {
-			return errors.Wrap(err, "repair corrupted WAL")
-		}
+		return err
 	}
 
 	return nil
->>>>>>> 13c80a59
 }
 
 // Truncate removes old data before mint from the head.
