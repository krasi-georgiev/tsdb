--- conflicted
+++ resolved
@@ -1,13 +1,10 @@
 ## master / unreleased
-<<<<<<< HEAD
  - [FEATURE] Added `DBReadOnly` to allow opening a database in read only mode.
-=======
  - [BUGFIX] Calling `Close` more than once on a querier returns an error instead of a panic.
 
 
 ## 0.7.1
  - [ENHANCEMENT] Reduce memory usage in mergedPostings.Seek
->>>>>>> 4da65c46
 
 ## 0.7.0
  - [CHANGE] tsdb now requires golang 1.12 or higher.
