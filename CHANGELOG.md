--- conflicted
+++ resolved
@@ -1,14 +1,9 @@
-<<<<<<< HEAD
 ## master / unreleased
+
  - [FEATURE] Added `DBReadOnly` to allow opening a database in read only mode.
     - `DBReadOnly.Blocks()` exposes a slice of `BlockReader`s and 
     for this the  interface is refactored to return the full block meta instead of 
     just MinTime/MaxTime. Required to allow reading the ULID of a block.
- - [FEATURE] Provide option to compress WAL records using Snappy. [#609](https://github.com/prometheus/tsdb/pull/609)
- - [BUGFIX] Re-calculate block size when calling `block.Delete`.
- - [CHANGE] The meta file `BlockStats` no longer holds size information. This is now dynamically calculated and kept in memory. It also includes the meta file size which was not included before.
-=======
-## Master / unreleased
 
 ## 0.9.1
 
@@ -28,7 +23,6 @@
  - [ENHANCEMENT] Improved postings intersection matching.
  - [ENHANCEMENT] Reduced disk usage for WAL for small setups.
  - [ENHANCEMENT] Optimize queries using regexp for set lookups.
->>>>>>> d230c67a
 
 ## 0.8.0
 
