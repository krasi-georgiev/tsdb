// Copyright 2018 The Prometheus Authors
// Licensed under the Apache License, Version 2.0 (the "License");
// you may not use this file except in compliance with the License.
// You may obtain a copy of the License at
//
// http://www.apache.org/licenses/LICENSE-2.0
//
// Unless required by applicable law or agreed to in writing, software
// distributed under the License is distributed on an "AS IS" BASIS,
// WITHOUT WARRANTIES OR CONDITIONS OF ANY KIND, either express or implied.
// See the License for the specific language governing permissions and
// limitations under the License.

package tsdb

import (
	"os"
	"path/filepath"
	"testing"

	"github.com/prometheus/tsdb/chunks"
	"github.com/prometheus/tsdb/fileutil"
	"github.com/prometheus/tsdb/index"
	"github.com/prometheus/tsdb/labels"
	"github.com/prometheus/tsdb/testutil"
)

func TestRepairBadIndexVersion(t *testing.T) {
	// The broken index used in this test was written by the following script
	// at a broken revision.
	//
	// func main() {
	// 	w, err := index.NewWriter("index")
	// 	if err != nil {
	// 		panic(err)
	// 	}
	// 	err = w.AddSymbols(map[string]struct{}{
	// 		"a": struct{}{},
	// 		"b": struct{}{},
	// 		"1": struct{}{},
	// 		"2": struct{}{},
	// 	})
	// 	if err != nil {
	// 		panic(err)
	// 	}
	// 	err = w.AddSeries(1, labels.FromStrings("a", "1", "b", "1"))
	// 	if err != nil {
	// 		panic(err)
	// 	}
	// 	err = w.AddSeries(2, labels.FromStrings("a", "2", "b", "1"))
	// 	if err != nil {
	// 		panic(err)
	// 	}
	// 	err = w.WritePostings("b", "1", index.NewListPostings([]uint64{1, 2}))
	// 	if err != nil {
	// 		panic(err)
	// 	}
	// 	if err := w.Close(); err != nil {
	// 		panic(err)
	// 	}
	// }
	dbDir := filepath.Join("testdata", "repair_index_version", "01BZJ9WJQPWHGNC2W4J9TA62KC")
	tmpDir := filepath.Join("testdata", "repair_index_version", "copy")
	tmpDbDir := filepath.Join(tmpDir, "3MCNSQ8S31EHGJYWK5E1GPJWJZ")

	// Check the current db.
	// In its current state, lookups should fail with the fixed code.
	meta, err := readMetaFile(dbDir)
	testutil.NotOk(t, err)

	// Touch chunks dir in block.
<<<<<<< HEAD
	os.MkdirAll(chunkDir(dbDir), 0777)
	defer os.RemoveAll(filepath.Join(dbDir, "chunks"))

	r, err := index.NewFileReader(filepath.Join(dbDir, indexFilename))
=======
	os.MkdirAll(filepath.Join(dbDir, "chunks"), 0777)
	defer os.RemoveAll(filepath.Join(dbDir, "chunks"))

	r, err := index.NewFileReader(filepath.Join(dbDir, "index"))
>>>>>>> 79aa611d
	testutil.Ok(t, err)
	p, err := r.Postings("b", "1")
	testutil.Ok(t, err)
	for p.Next() {
		t.Logf("next ID %d", p.At())

		var lset labels.Labels
		testutil.NotOk(t, r.Series(p.At(), &lset, nil))
	}
	testutil.Ok(t, p.Err())
	testutil.Ok(t, r.Close())

	// Create a copy DB to run test against.
	if err = fileutil.CopyDirs(dbDir, tmpDbDir); err != nil {
		t.Fatal(err)
	}
	defer os.RemoveAll(tmpDir)
	// On DB opening all blocks in the base dir should be repaired.
	db, err := Open(tmpDir, nil, nil, nil)
	testutil.Ok(t, err)
	db.Close()

	r, err = index.NewFileReader(filepath.Join(tmpDbDir, "index"))
	testutil.Ok(t, err)
	p, err = r.Postings("b", "1")
	testutil.Ok(t, err)
	res := []labels.Labels{}

	for p.Next() {
		t.Logf("next ID %d", p.At())

		var lset labels.Labels
		var chks []chunks.Meta
		testutil.Ok(t, r.Series(p.At(), &lset, &chks))
		res = append(res, lset)
	}

	testutil.Ok(t, p.Err())
	testutil.Equals(t, []labels.Labels{
		{{"a", "1"}, {"b", "1"}},
		{{"a", "2"}, {"b", "1"}},
	}, res)

	meta, err = readMetaFile(tmpDbDir)
	testutil.Ok(t, err)
	testutil.Assert(t, meta.Version == 1, "unexpected meta version %d", meta.Version)
}<|MERGE_RESOLUTION|>--- conflicted
+++ resolved
@@ -69,17 +69,10 @@
 	testutil.NotOk(t, err)
 
 	// Touch chunks dir in block.
-<<<<<<< HEAD
 	os.MkdirAll(chunkDir(dbDir), 0777)
-	defer os.RemoveAll(filepath.Join(dbDir, "chunks"))
+	defer os.RemoveAll(chunkDir(dbDir))
 
 	r, err := index.NewFileReader(filepath.Join(dbDir, indexFilename))
-=======
-	os.MkdirAll(filepath.Join(dbDir, "chunks"), 0777)
-	defer os.RemoveAll(filepath.Join(dbDir, "chunks"))
-
-	r, err := index.NewFileReader(filepath.Join(dbDir, "index"))
->>>>>>> 79aa611d
 	testutil.Ok(t, err)
 	p, err := r.Postings("b", "1")
 	testutil.Ok(t, err)
