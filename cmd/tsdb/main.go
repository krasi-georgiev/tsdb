--- conflicted
+++ resolved
@@ -50,13 +50,10 @@
 		listCmd              = cli.Command("ls", "list db blocks")
 		listCmdHumanReadable = listCmd.Flag("human-readable", "print human readable values").Short('h').Bool()
 		listPath             = listCmd.Arg("db path", "database path (default is "+filepath.Join("benchout", "storage")+")").Default(filepath.Join("benchout", "storage")).String()
-<<<<<<< HEAD
 		scanCmd              = cli.Command("scan", "scans the db and repairs or deletes corrupted blocks")
 		scanCmdHumanReadable = scanCmd.Flag("human-readable", "print human readable values").Short('h').Bool()
 		scanPath             = scanCmd.Arg("dir", "database path (default is current dir ./)").Default("./").ExistingDir()
 		logger               = level.NewFilter(log.NewLogfmtLogger(log.NewSyncWriter(os.Stderr)), level.AllowError())
-=======
->>>>>>> 79aa611d
 	)
 
 	switch kingpin.MustParse(cli.Parse(os.Args[1:])) {
@@ -453,15 +450,8 @@
 		exitWithError(errors.Wrap(err, "bench: could not create cpu profile"))
 	}
 	if err := pprof.StartCPUProfile(b.cpuprof); err != nil {
-		exitWithError(fmt.Errorf("bench: could not start CPU profile: %v", err))
-	}
-<<<<<<< HEAD
-=======
-	if err := pprof.StartCPUProfile(b.cpuprof); err != nil {
-		exitWithError(fmt.Errorf("bench: could not start CPU profile: %v", err))
-	}
->>>>>>> 79aa611d
-
+		exitWithError(errors.Wrap(err, "bench: could not start CPU profile"))
+	}
 	// Start memory profiling.
 	b.memprof, err = os.Create(filepath.Join(b.outPath, "mem.prof"))
 	if err != nil {
