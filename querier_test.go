// Copyright 2017 The Prometheus Authors
// Licensed under the Apache License, Version 2.0 (the "License");
// you may not use this file except in compliance with the License.
// You may obtain a copy of the License at
//
// http://www.apache.org/licenses/LICENSE-2.0
//
// Unless required by applicable law or agreed to in writing, software
// distributed under the License is distributed on an "AS IS" BASIS,
// WITHOUT WARRANTIES OR CONDITIONS OF ANY KIND, either express or implied.
// See the License for the specific language governing permissions and
// limitations under the License.

package tsdb

import (
	"fmt"
	"io/ioutil"
	"math"
	"math/rand"
	"os"
	"path/filepath"
	"sort"
	"testing"

	"github.com/pkg/errors"
	"github.com/prometheus/tsdb/chunkenc"
	"github.com/prometheus/tsdb/chunks"
	"github.com/prometheus/tsdb/index"
	"github.com/prometheus/tsdb/labels"
	"github.com/prometheus/tsdb/testutil"
	"github.com/prometheus/tsdb/tsdbutil"
)

type mockSeriesSet struct {
	next   func() bool
	series func() Series
	err    func() error
}

func (m *mockSeriesSet) Next() bool { return m.next() }
func (m *mockSeriesSet) At() Series { return m.series() }
func (m *mockSeriesSet) Err() error { return m.err() }

func newMockSeriesSet(list []Series) *mockSeriesSet {
	i := -1
	return &mockSeriesSet{
		next: func() bool {
			i++
			return i < len(list)
		},
		series: func() Series {
			return list[i]
		},
		err: func() error { return nil },
	}
}

func TestMergedSeriesSet(t *testing.T) {

	cases := []struct {
		// The input sets in order (samples in series in b are strictly
		// after those in a).
		a, b SeriesSet
		// The composition of a and b in the partition series set must yield
		// results equivalent to the result series set.
		exp SeriesSet
	}{
		{
			a: newMockSeriesSet([]Series{
				newSeries(map[string]string{
					"a": "a",
				}, []tsdbutil.Sample{
					sample{t: 1, v: 1},
				}),
			}),
			b: newMockSeriesSet([]Series{
				newSeries(map[string]string{
					"a": "a",
				}, []tsdbutil.Sample{
					sample{t: 2, v: 2},
				}),
				newSeries(map[string]string{
					"b": "b",
				}, []tsdbutil.Sample{
					sample{t: 1, v: 1},
				}),
			}),
			exp: newMockSeriesSet([]Series{
				newSeries(map[string]string{
					"a": "a",
				}, []tsdbutil.Sample{
					sample{t: 1, v: 1},
					sample{t: 2, v: 2},
				}),
				newSeries(map[string]string{
					"b": "b",
				}, []tsdbutil.Sample{
					sample{t: 1, v: 1},
				}),
			}),
		},
		{
			a: newMockSeriesSet([]Series{
				newSeries(map[string]string{
					"handler":  "prometheus",
					"instance": "127.0.0.1:9090",
				}, []tsdbutil.Sample{
					sample{t: 1, v: 1},
				}),
				newSeries(map[string]string{
					"handler":  "prometheus",
					"instance": "localhost:9090",
				}, []tsdbutil.Sample{
					sample{t: 1, v: 2},
				}),
			}),
			b: newMockSeriesSet([]Series{
				newSeries(map[string]string{
					"handler":  "prometheus",
					"instance": "127.0.0.1:9090",
				}, []tsdbutil.Sample{
					sample{t: 2, v: 1},
				}),
				newSeries(map[string]string{
					"handler":  "query",
					"instance": "localhost:9090",
				}, []tsdbutil.Sample{
					sample{t: 2, v: 2},
				}),
			}),
			exp: newMockSeriesSet([]Series{
				newSeries(map[string]string{
					"handler":  "prometheus",
					"instance": "127.0.0.1:9090",
				}, []tsdbutil.Sample{
					sample{t: 1, v: 1},
					sample{t: 2, v: 1},
				}),
				newSeries(map[string]string{
					"handler":  "prometheus",
					"instance": "localhost:9090",
				}, []tsdbutil.Sample{
					sample{t: 1, v: 2},
				}),
				newSeries(map[string]string{
					"handler":  "query",
					"instance": "localhost:9090",
				}, []tsdbutil.Sample{
					sample{t: 2, v: 2},
				}),
			}),
		},
	}

Outer:
	for _, c := range cases {
		res := newMergedSeriesSet(c.a, c.b)

		for {
			eok, rok := c.exp.Next(), res.Next()
			testutil.Equals(t, eok, rok)

			if !eok {
				continue Outer
			}
			sexp := c.exp.At()
			sres := res.At()

			testutil.Equals(t, sexp.Labels(), sres.Labels())

			smplExp, errExp := expandSeriesIterator(sexp.Iterator())
			smplRes, errRes := expandSeriesIterator(sres.Iterator())

			testutil.Equals(t, errExp, errRes)
			testutil.Equals(t, smplExp, smplRes)
		}
	}
}

func expandSeriesIterator(it SeriesIterator) (r []sample, err error) {
	for it.Next() {
		t, v := it.At()
		r = append(r, sample{t: t, v: v})
	}

	return r, it.Err()
}

type seriesSamples struct {
	lset   map[string]string
	chunks [][]sample
}

// Index: labels -> postings -> chunkMetas -> chunkRef
// ChunkReader: ref -> vals
func createIdxChkReaders(tc []seriesSamples) (IndexReader, ChunkReader) {
	sort.Slice(tc, func(i, j int) bool {
		return labels.Compare(labels.FromMap(tc[i].lset), labels.FromMap(tc[i].lset)) < 0
	})

	postings := index.NewMemPostings()
	chkReader := mockChunkReader(make(map[uint64]chunkenc.Chunk))
	lblIdx := make(map[string]stringset)
	mi := newMockIndex()

	for i, s := range tc {
		i = i + 1 // 0 is not a valid posting.
		metas := make([]chunks.Meta, 0, len(s.chunks))
		for _, chk := range s.chunks {
			// Collisions can be there, but for tests, its fine.
			ref := rand.Uint64()

			metas = append(metas, chunks.Meta{
				MinTime: chk[0].t,
				MaxTime: chk[len(chk)-1].t,
				Ref:     ref,
			})

			chunk := chunkenc.NewXORChunk()
			app, _ := chunk.Appender()
			for _, smpl := range chk {
				app.Append(smpl.t, smpl.v)
			}
			chkReader[ref] = chunk
		}

		ls := labels.FromMap(s.lset)
		mi.AddSeries(uint64(i), ls, metas...)

		postings.Add(uint64(i), ls)

		for _, l := range ls {
			vs, present := lblIdx[l.Name]
			if !present {
				vs = stringset{}
				lblIdx[l.Name] = vs
			}
			vs.set(l.Value)
		}
	}

	for l, vs := range lblIdx {
		mi.WriteLabelIndex([]string{l}, vs.slice())
	}

	postings.Iter(func(l labels.Label, p index.Postings) error {
		return mi.WritePostings(l.Name, l.Value, p)
	})

	return mi, chkReader
}

func TestBlockQuerier(t *testing.T) {
	newSeries := func(l map[string]string, s []tsdbutil.Sample) Series {
		return &mockSeries{
			labels:   func() labels.Labels { return labels.FromMap(l) },
			iterator: func() SeriesIterator { return newListSeriesIterator(s) },
		}
	}

	type query struct {
		mint, maxt int64
		ms         []labels.Matcher
		exp        SeriesSet
	}

	cases := struct {
		data []seriesSamples

		queries []query
	}{
		data: []seriesSamples{
			{
				lset: map[string]string{
					"a": "a",
				},
				chunks: [][]sample{
					{
						{1, 2}, {2, 3}, {3, 4},
					},
					{
						{5, 2}, {6, 3}, {7, 4},
					},
				},
			},
			{
				lset: map[string]string{
					"a": "a",
					"b": "b",
				},
				chunks: [][]sample{
					{
						{1, 1}, {2, 2}, {3, 3},
					},
					{
						{5, 3}, {6, 6},
					},
				},
			},
			{
				lset: map[string]string{
					"b": "b",
				},
				chunks: [][]sample{
					{
						{1, 3}, {2, 2}, {3, 6},
					},
					{
						{5, 1}, {6, 7}, {7, 2},
					},
				},
			},
		},

		queries: []query{
			{
				mint: 0,
				maxt: 0,
				ms:   []labels.Matcher{},
				exp:  newMockSeriesSet([]Series{}),
			},
			{
				mint: 0,
				maxt: 0,
				ms:   []labels.Matcher{labels.NewEqualMatcher("a", "a")},
				exp:  newMockSeriesSet([]Series{}),
			},
			{
				mint: 1,
				maxt: 0,
				ms:   []labels.Matcher{labels.NewEqualMatcher("a", "a")},
				exp:  newMockSeriesSet([]Series{}),
			},
			{
				mint: 2,
				maxt: 6,
				ms:   []labels.Matcher{labels.NewEqualMatcher("a", "a")},
				exp: newMockSeriesSet([]Series{
					newSeries(map[string]string{
						"a": "a",
					},
						[]tsdbutil.Sample{sample{2, 3}, sample{3, 4}, sample{5, 2}, sample{6, 3}},
					),
					newSeries(map[string]string{
						"a": "a",
						"b": "b",
					},
						[]tsdbutil.Sample{sample{2, 2}, sample{3, 3}, sample{5, 3}, sample{6, 6}},
					),
				}),
			},
		},
	}

Outer:
	for _, c := range cases.queries {
		ir, cr := createIdxChkReaders(cases.data)
		querier := &blockQuerier{
			index:      ir,
			chunks:     cr,
			tombstones: newMemTombstones(),

			mint: c.mint,
			maxt: c.maxt,
		}

		res, err := querier.Select(c.ms...)
		testutil.Ok(t, err)

		for {
			eok, rok := c.exp.Next(), res.Next()
			testutil.Equals(t, eok, rok)

			if !eok {
				continue Outer
			}
			sexp := c.exp.At()
			sres := res.At()

			testutil.Equals(t, sexp.Labels(), sres.Labels())

			smplExp, errExp := expandSeriesIterator(sexp.Iterator())
			smplRes, errRes := expandSeriesIterator(sres.Iterator())

			testutil.Equals(t, errExp, errRes)
			testutil.Equals(t, smplExp, smplRes)
		}
	}
}

func TestBlockQuerierDelete(t *testing.T) {
	newSeries := func(l map[string]string, s []tsdbutil.Sample) Series {
		return &mockSeries{
			labels:   func() labels.Labels { return labels.FromMap(l) },
			iterator: func() SeriesIterator { return newListSeriesIterator(s) },
		}
	}

	type query struct {
		mint, maxt int64
		ms         []labels.Matcher
		exp        SeriesSet
	}

	cases := struct {
		data []seriesSamples

		tombstones TombstoneReader
		queries    []query
	}{
		data: []seriesSamples{
			{
				lset: map[string]string{
					"a": "a",
				},
				chunks: [][]sample{
					{
						{1, 2}, {2, 3}, {3, 4},
					},
					{
						{5, 2}, {6, 3}, {7, 4},
					},
				},
			},
			{
				lset: map[string]string{
					"a": "a",
					"b": "b",
				},
				chunks: [][]sample{
					{
						{1, 1}, {2, 2}, {3, 3},
					},
					{
						{4, 15}, {5, 3}, {6, 6},
					},
				},
			},
			{
				lset: map[string]string{
					"b": "b",
				},
				chunks: [][]sample{
					{
						{1, 3}, {2, 2}, {3, 6},
					},
					{
						{5, 1}, {6, 7}, {7, 2},
					},
				},
			},
		},
		tombstones: &memTombstones{intvlGroups: map[uint64]Intervals{
			1: Intervals{{1, 3}},
			2: Intervals{{1, 3}, {6, 10}},
			3: Intervals{{6, 10}},
		}},
		queries: []query{
			{
				mint: 2,
				maxt: 7,
				ms:   []labels.Matcher{labels.NewEqualMatcher("a", "a")},
				exp: newMockSeriesSet([]Series{
					newSeries(map[string]string{
						"a": "a",
					},
						[]tsdbutil.Sample{sample{5, 2}, sample{6, 3}, sample{7, 4}},
					),
					newSeries(map[string]string{
						"a": "a",
						"b": "b",
					},
						[]tsdbutil.Sample{sample{4, 15}, sample{5, 3}},
					),
				}),
			},
			{
				mint: 2,
				maxt: 7,
				ms:   []labels.Matcher{labels.NewEqualMatcher("b", "b")},
				exp: newMockSeriesSet([]Series{
					newSeries(map[string]string{
						"a": "a",
						"b": "b",
					},
						[]tsdbutil.Sample{sample{4, 15}, sample{5, 3}},
					),
					newSeries(map[string]string{
						"b": "b",
					},
						[]tsdbutil.Sample{sample{2, 2}, sample{3, 6}, sample{5, 1}},
					),
				}),
			},
			{
				mint: 1,
				maxt: 4,
				ms:   []labels.Matcher{labels.NewEqualMatcher("a", "a")},
				exp: newMockSeriesSet([]Series{
					newSeries(map[string]string{
						"a": "a",
						"b": "b",
					},
						[]tsdbutil.Sample{sample{4, 15}},
					),
				}),
			},
			{
				mint: 1,
				maxt: 3,
				ms:   []labels.Matcher{labels.NewEqualMatcher("a", "a")},
				exp:  newMockSeriesSet([]Series{}),
			},
		},
	}

Outer:
	for _, c := range cases.queries {
		ir, cr := createIdxChkReaders(cases.data)
		querier := &blockQuerier{
			index:      ir,
			chunks:     cr,
			tombstones: cases.tombstones,

			mint: c.mint,
			maxt: c.maxt,
		}

		res, err := querier.Select(c.ms...)
		testutil.Ok(t, err)

		for {
			eok, rok := c.exp.Next(), res.Next()
			testutil.Equals(t, eok, rok)

			if !eok {
				continue Outer
			}
			sexp := c.exp.At()
			sres := res.At()

			testutil.Equals(t, sexp.Labels(), sres.Labels())

			smplExp, errExp := expandSeriesIterator(sexp.Iterator())
			smplRes, errRes := expandSeriesIterator(sres.Iterator())

			testutil.Equals(t, errExp, errRes)
			testutil.Equals(t, smplExp, smplRes)
		}
	}
}

func TestBaseChunkSeries(t *testing.T) {
	type refdSeries struct {
		lset   labels.Labels
		chunks []chunks.Meta

		ref uint64
	}

	cases := []struct {
		series []refdSeries
		// Postings should be in the sorted order of the the series
		postings []uint64

		expIdxs []int
	}{
		{
			series: []refdSeries{
				{
					lset: labels.New([]labels.Label{{"a", "a"}}...),
					chunks: []chunks.Meta{
						{Ref: 29}, {Ref: 45}, {Ref: 245}, {Ref: 123}, {Ref: 4232}, {Ref: 5344},
						{Ref: 121},
					},
					ref: 12,
				},
				{
					lset: labels.New([]labels.Label{{"a", "a"}, {"b", "b"}}...),
					chunks: []chunks.Meta{
						{Ref: 82}, {Ref: 23}, {Ref: 234}, {Ref: 65}, {Ref: 26},
					},
					ref: 10,
				},
				{
					lset:   labels.New([]labels.Label{{"b", "c"}}...),
					chunks: []chunks.Meta{{Ref: 8282}},
					ref:    1,
				},
				{
					lset: labels.New([]labels.Label{{"b", "b"}}...),
					chunks: []chunks.Meta{
						{Ref: 829}, {Ref: 239}, {Ref: 2349}, {Ref: 659}, {Ref: 269},
					},
					ref: 108,
				},
			},
			postings: []uint64{12, 13, 10, 108}, // 13 doesn't exist and should just be skipped over.
			expIdxs:  []int{0, 1, 3},
		},
		{
			series: []refdSeries{
				{
					lset: labels.New([]labels.Label{{"a", "a"}, {"b", "b"}}...),
					chunks: []chunks.Meta{
						{Ref: 82}, {Ref: 23}, {Ref: 234}, {Ref: 65}, {Ref: 26},
					},
					ref: 10,
				},
				{
					lset:   labels.New([]labels.Label{{"b", "c"}}...),
					chunks: []chunks.Meta{{Ref: 8282}},
					ref:    3,
				},
			},
			postings: []uint64{},
			expIdxs:  []int{},
		},
	}

	for _, tc := range cases {
		mi := newMockIndex()
		for _, s := range tc.series {
			mi.AddSeries(s.ref, s.lset, s.chunks...)
		}

		bcs := &baseChunkSeries{
			p:          index.NewListPostings(tc.postings),
			index:      mi,
			tombstones: newMemTombstones(),
		}

		i := 0
		for bcs.Next() {
			lset, chks, _ := bcs.At()

			idx := tc.expIdxs[i]

			testutil.Equals(t, tc.series[idx].lset, lset)
			testutil.Equals(t, tc.series[idx].chunks, chks)

			i++
		}
		testutil.Equals(t, len(tc.expIdxs), i)
		testutil.Ok(t, bcs.Err())
	}
}

// TODO: Remove after simpleSeries is merged
type itSeries struct {
	si SeriesIterator
}

func (s itSeries) Iterator() SeriesIterator { return s.si }
func (s itSeries) Labels() labels.Labels    { return labels.Labels{} }

func TestSeriesIterator(t *testing.T) {
	itcases := []struct {
		a, b, c []tsdbutil.Sample
		exp     []tsdbutil.Sample

		mint, maxt int64
	}{
		{
			a: []tsdbutil.Sample{},
			b: []tsdbutil.Sample{},
			c: []tsdbutil.Sample{},

			exp: []tsdbutil.Sample{},

			mint: math.MinInt64,
			maxt: math.MaxInt64,
		},
		{
			a: []tsdbutil.Sample{
				sample{1, 2},
				sample{2, 3},
				sample{3, 5},
				sample{6, 1},
			},
			b: []tsdbutil.Sample{},
			c: []tsdbutil.Sample{
				sample{7, 89}, sample{9, 8},
			},

			exp: []tsdbutil.Sample{
				sample{1, 2}, sample{2, 3}, sample{3, 5}, sample{6, 1}, sample{7, 89}, sample{9, 8},
			},
			mint: math.MinInt64,
			maxt: math.MaxInt64,
		},
		{
			a: []tsdbutil.Sample{},
			b: []tsdbutil.Sample{
				sample{1, 2}, sample{2, 3}, sample{3, 5}, sample{6, 1},
			},
			c: []tsdbutil.Sample{
				sample{7, 89}, sample{9, 8},
			},

			exp: []tsdbutil.Sample{
				sample{1, 2}, sample{2, 3}, sample{3, 5}, sample{6, 1}, sample{7, 89}, sample{9, 8},
			},
			mint: 2,
			maxt: 8,
		},
		{
			a: []tsdbutil.Sample{
				sample{1, 2}, sample{2, 3}, sample{3, 5}, sample{6, 1},
			},
			b: []tsdbutil.Sample{
				sample{7, 89}, sample{9, 8},
			},
			c: []tsdbutil.Sample{
				sample{10, 22}, sample{203, 3493},
			},

			exp: []tsdbutil.Sample{
				sample{1, 2}, sample{2, 3}, sample{3, 5}, sample{6, 1}, sample{7, 89}, sample{9, 8}, sample{10, 22}, sample{203, 3493},
			},
			mint: 6,
			maxt: 10,
		},
	}

	seekcases := []struct {
		a, b, c []tsdbutil.Sample

		seek    int64
		success bool
		exp     []tsdbutil.Sample

		mint, maxt int64
	}{
		{
			a: []tsdbutil.Sample{},
			b: []tsdbutil.Sample{},
			c: []tsdbutil.Sample{},

			seek:    0,
			success: false,
			exp:     nil,
		},
		{
			a: []tsdbutil.Sample{
				sample{2, 3},
			},
			b: []tsdbutil.Sample{},
			c: []tsdbutil.Sample{
				sample{7, 89}, sample{9, 8},
			},

			seek:    10,
			success: false,
			exp:     nil,
			mint:    math.MinInt64,
			maxt:    math.MaxInt64,
		},
		{
			a: []tsdbutil.Sample{},
			b: []tsdbutil.Sample{
				sample{1, 2}, sample{3, 5}, sample{6, 1},
			},
			c: []tsdbutil.Sample{
				sample{7, 89}, sample{9, 8},
			},

			seek:    2,
			success: true,
			exp: []tsdbutil.Sample{
				sample{3, 5}, sample{6, 1}, sample{7, 89}, sample{9, 8},
			},
			mint: 5,
			maxt: 8,
		},
		{
			a: []tsdbutil.Sample{
				sample{6, 1},
			},
			b: []tsdbutil.Sample{
				sample{9, 8},
			},
			c: []tsdbutil.Sample{
				sample{10, 22}, sample{203, 3493},
			},

			seek:    10,
			success: true,
			exp: []tsdbutil.Sample{
				sample{10, 22}, sample{203, 3493},
			},
			mint: 10,
			maxt: 203,
		},
		{
			a: []tsdbutil.Sample{
				sample{6, 1},
			},
			b: []tsdbutil.Sample{
				sample{9, 8},
			},
			c: []tsdbutil.Sample{
				sample{10, 22}, sample{203, 3493},
			},

			seek:    203,
			success: true,
			exp: []tsdbutil.Sample{
				sample{203, 3493},
			},
			mint: 7,
			maxt: 203,
		},
	}

	t.Run("Chunk", func(t *testing.T) {
		for _, tc := range itcases {
			chkMetas := []chunks.Meta{
				tsdbutil.ChunkFromSamples(tc.a),
				tsdbutil.ChunkFromSamples(tc.b),
				tsdbutil.ChunkFromSamples(tc.c),
			}
			res := newChunkSeriesIterator(chkMetas, nil, tc.mint, tc.maxt)

			smplValid := make([]tsdbutil.Sample, 0)
			for _, s := range tc.exp {
				if s.T() >= tc.mint && s.T() <= tc.maxt {
					smplValid = append(smplValid, tsdbutil.Sample(s))
				}
			}
			exp := newListSeriesIterator(smplValid)

			smplExp, errExp := expandSeriesIterator(exp)
			smplRes, errRes := expandSeriesIterator(res)

			testutil.Equals(t, errExp, errRes)
			testutil.Equals(t, smplExp, smplRes)
		}

		t.Run("Seek", func(t *testing.T) {
			extra := []struct {
				a, b, c []tsdbutil.Sample

				seek    int64
				success bool
				exp     []tsdbutil.Sample

				mint, maxt int64
			}{
				{
					a: []tsdbutil.Sample{
						sample{6, 1},
					},
					b: []tsdbutil.Sample{
						sample{9, 8},
					},
					c: []tsdbutil.Sample{
						sample{10, 22}, sample{203, 3493},
					},

					seek:    203,
					success: false,
					exp:     nil,
					mint:    2,
					maxt:    202,
				},
				{
					a: []tsdbutil.Sample{
						sample{6, 1},
					},
					b: []tsdbutil.Sample{
						sample{9, 8},
					},
					c: []tsdbutil.Sample{
						sample{10, 22}, sample{203, 3493},
					},

					seek:    5,
					success: true,
					exp:     []tsdbutil.Sample{sample{10, 22}},
					mint:    10,
					maxt:    202,
				},
			}

			seekcases2 := append(seekcases, extra...)

			for _, tc := range seekcases2 {
				chkMetas := []chunks.Meta{
					tsdbutil.ChunkFromSamples(tc.a),
					tsdbutil.ChunkFromSamples(tc.b),
					tsdbutil.ChunkFromSamples(tc.c),
				}
				res := newChunkSeriesIterator(chkMetas, nil, tc.mint, tc.maxt)

				smplValid := make([]tsdbutil.Sample, 0)
				for _, s := range tc.exp {
					if s.T() >= tc.mint && s.T() <= tc.maxt {
						smplValid = append(smplValid, tsdbutil.Sample(s))
					}
				}
				exp := newListSeriesIterator(smplValid)

				testutil.Equals(t, tc.success, res.Seek(tc.seek))

				if tc.success {
					// Init the list and then proceed to check.
					remaining := exp.Next()
					testutil.Assert(t, remaining == true, "")

					for remaining {
						sExp, eExp := exp.At()
						sRes, eRes := res.At()
						testutil.Equals(t, eExp, eRes)
						testutil.Equals(t, sExp, sRes)

						remaining = exp.Next()
						testutil.Equals(t, remaining, res.Next())
					}
				}
			}
		})
	})

	t.Run("Chain", func(t *testing.T) {
		for _, tc := range itcases {
			a, b, c := itSeries{newListSeriesIterator(tc.a)},
				itSeries{newListSeriesIterator(tc.b)},
				itSeries{newListSeriesIterator(tc.c)}

			res := newChainedSeriesIterator(a, b, c)
			exp := newListSeriesIterator([]tsdbutil.Sample(tc.exp))

			smplExp, errExp := expandSeriesIterator(exp)
			smplRes, errRes := expandSeriesIterator(res)

			testutil.Equals(t, errExp, errRes)
			testutil.Equals(t, smplExp, smplRes)
		}

		t.Run("Seek", func(t *testing.T) {
			for _, tc := range seekcases {
				a, b, c := itSeries{newListSeriesIterator(tc.a)},
					itSeries{newListSeriesIterator(tc.b)},
					itSeries{newListSeriesIterator(tc.c)}

				res := newChainedSeriesIterator(a, b, c)
				exp := newListSeriesIterator(tc.exp)

				testutil.Equals(t, tc.success, res.Seek(tc.seek))

				if tc.success {
					// Init the list and then proceed to check.
					remaining := exp.Next()
					testutil.Assert(t, remaining == true, "")

					for remaining {
						sExp, eExp := exp.At()
						sRes, eRes := res.At()
						testutil.Equals(t, eExp, eRes)
						testutil.Equals(t, sExp, sRes)

						remaining = exp.Next()
						testutil.Equals(t, remaining, res.Next())
					}
				}
			}
		})
	})
}

// Regression for: https://github.com/prometheus/tsdb/pull/97
func TestChunkSeriesIterator_DoubleSeek(t *testing.T) {
	chkMetas := []chunks.Meta{
		tsdbutil.ChunkFromSamples([]tsdbutil.Sample{}),
		tsdbutil.ChunkFromSamples([]tsdbutil.Sample{sample{1, 1}, sample{2, 2}, sample{3, 3}}),
		tsdbutil.ChunkFromSamples([]tsdbutil.Sample{sample{4, 4}, sample{5, 5}}),
	}

	res := newChunkSeriesIterator(chkMetas, nil, 2, 8)
	testutil.Assert(t, res.Seek(1) == true, "")
	testutil.Assert(t, res.Seek(2) == true, "")
	ts, v := res.At()
	testutil.Equals(t, int64(2), ts)
	testutil.Equals(t, float64(2), v)
}

// Regression when seeked chunks were still found via binary search and we always
// skipped to the end when seeking a value in the current chunk.
func TestChunkSeriesIterator_SeekInCurrentChunk(t *testing.T) {
	metas := []chunks.Meta{
		tsdbutil.ChunkFromSamples([]tsdbutil.Sample{}),
		tsdbutil.ChunkFromSamples([]tsdbutil.Sample{sample{1, 2}, sample{3, 4}, sample{5, 6}, sample{7, 8}}),
		tsdbutil.ChunkFromSamples([]tsdbutil.Sample{}),
	}

	it := newChunkSeriesIterator(metas, nil, 1, 7)

	testutil.Assert(t, it.Next() == true, "")
	ts, v := it.At()
	testutil.Equals(t, int64(1), ts)
	testutil.Equals(t, float64(2), v)

	testutil.Assert(t, it.Seek(4) == true, "")
	ts, v = it.At()
	testutil.Equals(t, int64(5), ts)
	testutil.Equals(t, float64(6), v)
}

// Regression when calling Next() with a time bounded to fit within two samples.
// Seek gets called and advances beyond the max time, which was just accepted as a valid sample.
func TestChunkSeriesIterator_NextWithMinTime(t *testing.T) {
	metas := []chunks.Meta{
		tsdbutil.ChunkFromSamples([]tsdbutil.Sample{sample{1, 6}, sample{5, 6}, sample{7, 8}}),
	}

	it := newChunkSeriesIterator(metas, nil, 2, 4)
	testutil.Assert(t, it.Next() == false, "")
}

func TestPopulatedCSReturnsValidChunkSlice(t *testing.T) {
	lbls := []labels.Labels{labels.New(labels.Label{"a", "b"})}
	chunkMetas := [][]chunks.Meta{
		{
			{MinTime: 1, MaxTime: 2, Ref: 1},
			{MinTime: 3, MaxTime: 4, Ref: 2},
			{MinTime: 10, MaxTime: 12, Ref: 3},
		},
	}

	cr := mockChunkReader(
		map[uint64]chunkenc.Chunk{
			1: chunkenc.NewXORChunk(),
			2: chunkenc.NewXORChunk(),
			3: chunkenc.NewXORChunk(),
		},
	)

	m := &mockChunkSeriesSet{l: lbls, cm: chunkMetas, i: -1}
	p := &populatedChunkSeries{
		set:    m,
		chunks: cr,

		mint: 0,
		maxt: 0,
	}

	testutil.Assert(t, p.Next() == false, "")

	p.mint = 6
	p.maxt = 9
	testutil.Assert(t, p.Next() == false, "")

	// Test the case where 1 chunk could cause an unpopulated chunk to be returned.
	chunkMetas = [][]chunks.Meta{
		{
			{MinTime: 1, MaxTime: 2, Ref: 1},
		},
	}

	m = &mockChunkSeriesSet{l: lbls, cm: chunkMetas, i: -1}
	p = &populatedChunkSeries{
		set:    m,
		chunks: cr,

		mint: 10,
		maxt: 15,
	}
	testutil.Assert(t, p.Next() == false, "")
}

type mockChunkSeriesSet struct {
	l  []labels.Labels
	cm [][]chunks.Meta

	i int
}

func (m *mockChunkSeriesSet) Next() bool {
	if len(m.l) != len(m.cm) {
		return false
	}
	m.i++
	return m.i < len(m.l)
}

func (m *mockChunkSeriesSet) At() (labels.Labels, []chunks.Meta, Intervals) {
	return m.l[m.i], m.cm[m.i], nil
}

func (m *mockChunkSeriesSet) Err() error {
	return nil
}

// Test the cost of merging series sets for different number of merged sets and their size.
// The subset are all equivalent so this does not capture merging of partial or non-overlapping sets well.
func BenchmarkMergedSeriesSet(b *testing.B) {
	var sel func(sets []SeriesSet) SeriesSet

	sel = func(sets []SeriesSet) SeriesSet {
		if len(sets) == 0 {
			return EmptySeriesSet()
		}
		if len(sets) == 1 {
			return sets[0]
		}
		l := len(sets) / 2
		return newMergedSeriesSet(sel(sets[:l]), sel(sets[l:]))
	}

	for _, k := range []int{
		100,
		1000,
		10000,
		20000,
	} {
		for _, j := range []int{1, 2, 4, 8, 16, 32} {
			b.Run(fmt.Sprintf("series=%d,blocks=%d", k, j), func(b *testing.B) {
				lbls, err := labels.ReadLabels(filepath.Join("testdata", "20kseries.json"), k)
				testutil.Ok(b, err)

				sort.Sort(labels.Slice(lbls))

				in := make([][]Series, j)

				for _, l := range lbls {
					l2 := l
					for j := range in {
						in[j] = append(in[j], &mockSeries{labels: func() labels.Labels { return l2 }})
					}
				}

				b.ResetTimer()

				for i := 0; i < b.N; i++ {
					var sets []SeriesSet
					for _, s := range in {
						sets = append(sets, newMockSeriesSet(s))
					}
					ms := sel(sets)

					i := 0
					for ms.Next() {
						i++
					}
					testutil.Ok(b, ms.Err())
					testutil.Equals(b, len(lbls), i)
				}
			})
		}
	}
}

func BenchmarkPersistedQueries(b *testing.B) {
	for _, nSeries := range []int{10, 100} {
		for _, nSamples := range []int64{1000, 10000, 100000} {
			b.Run(fmt.Sprintf("series=%d,samplesPerSeries=%d", nSeries, nSamples), func(b *testing.B) {
				dir, err := ioutil.TempDir("", "bench_persisted")
				testutil.Ok(b, err)
				defer os.RemoveAll(dir)
				block, err := OpenBlock(nil, createBlock(b, dir, genSeries(nSeries, 10, 1, int64(nSamples))), nil)
				testutil.Ok(b, err)
				defer block.Close()

				q, err := NewBlockQuerier(block, block.Meta().MinTime, block.Meta().MaxTime)
				testutil.Ok(b, err)
				defer q.Close()

				b.ResetTimer()
				b.ReportAllocs()

				for i := 0; i < b.N; i++ {
					ss, err := q.Select(labels.NewMustRegexpMatcher("__name__", ".+"))
					for ss.Next() {
						s := ss.At()
						s.Labels()
						it := s.Iterator()
						for it.Next() {
						}
						testutil.Ok(b, it.Err())
					}
					testutil.Ok(b, ss.Err())
					testutil.Ok(b, err)
				}
			})
		}
	}
}

type mockChunkReader map[uint64]chunkenc.Chunk

func (cr mockChunkReader) Chunk(id uint64) (chunkenc.Chunk, error) {
	chk, ok := cr[id]
	if ok {
		return chk, nil
	}

	return nil, errors.New("Chunk with ref not found")
}

func (cr mockChunkReader) Close() error {
	return nil
}

func TestDeletedIterator(t *testing.T) {
	chk := chunkenc.NewXORChunk()
	app, err := chk.Appender()
	testutil.Ok(t, err)
	// Insert random stuff from (0, 1000).
	act := make([]sample, 1000)
	for i := 0; i < 1000; i++ {
		act[i].t = int64(i)
		act[i].v = rand.Float64()
		app.Append(act[i].t, act[i].v)
	}

	cases := []struct {
		r Intervals
	}{
		{r: Intervals{{1, 20}}},
		{r: Intervals{{1, 10}, {12, 20}, {21, 23}, {25, 30}}},
		{r: Intervals{{1, 10}, {12, 20}, {20, 30}}},
		{r: Intervals{{1, 10}, {12, 23}, {25, 30}}},
		{r: Intervals{{1, 23}, {12, 20}, {25, 30}}},
		{r: Intervals{{1, 23}, {12, 20}, {25, 3000}}},
		{r: Intervals{{0, 2000}}},
		{r: Intervals{{500, 2000}}},
		{r: Intervals{{0, 200}}},
		{r: Intervals{{1000, 20000}}},
	}

	for _, c := range cases {
		i := int64(-1)
		it := &deletedIterator{it: chk.Iterator(), intervals: c.r[:]}
		ranges := c.r[:]
		for it.Next() {
			i++
			for _, tr := range ranges {
				if tr.inBounds(i) {
					i = tr.Maxt + 1
					ranges = ranges[1:]
				}
			}

			testutil.Assert(t, i < 1000, "")

			ts, v := it.At()
			testutil.Equals(t, act[i].t, ts)
			testutil.Equals(t, act[i].v, v)
		}
		// There has been an extra call to Next().
		i++
		for _, tr := range ranges {
			if tr.inBounds(i) {
				i = tr.Maxt + 1
				ranges = ranges[1:]
			}
		}

		testutil.Assert(t, i >= 1000, "")
		testutil.Ok(t, it.Err())
	}
}

type series struct {
	l      labels.Labels
	chunks []chunks.Meta
}

type mockIndex struct {
	series     map[uint64]series
	labelIndex map[string][]string
	postings   map[labels.Label][]uint64
	symbols    map[string]struct{}
}

func newMockIndex() mockIndex {
	ix := mockIndex{
		series:     make(map[uint64]series),
		labelIndex: make(map[string][]string),
		postings:   make(map[labels.Label][]uint64),
		symbols:    make(map[string]struct{}),
	}
	return ix
}

func (m mockIndex) Symbols() (map[string]struct{}, error) {
	return m.symbols, nil
}

func (m mockIndex) AddSeries(ref uint64, l labels.Labels, chunks ...chunks.Meta) error {
	if _, ok := m.series[ref]; ok {
		return errors.Errorf("series with reference %d already added", ref)
	}
	for _, lbl := range l {
		m.symbols[lbl.Name] = struct{}{}
		m.symbols[lbl.Value] = struct{}{}
	}

	s := series{l: l}
	// Actual chunk data is not stored in the index.
	for _, c := range chunks {
		c.Chunk = nil
		s.chunks = append(s.chunks, c)
	}
	m.series[ref] = s

	return nil
}

func (m mockIndex) WriteLabelIndex(names []string, values []string) error {
	// TODO support composite indexes
	if len(names) != 1 {
		return errors.New("composite indexes not supported yet")
	}
	sort.Strings(values)
	m.labelIndex[names[0]] = values
	return nil
}

func (m mockIndex) WritePostings(name, value string, it index.Postings) error {
	l := labels.Label{Name: name, Value: value}
	if _, ok := m.postings[l]; ok {
		return errors.Errorf("postings for %s already added", l)
	}
	ep, err := index.ExpandPostings(it)
	if err != nil {
		return err
	}
	m.postings[l] = ep
	return nil
}

func (m mockIndex) Close() error {
	return nil
}

func (m mockIndex) LabelValues(names ...string) (index.StringTuples, error) {
	// TODO support composite indexes
	if len(names) != 1 {
		return nil, errors.New("composite indexes not supported yet")
	}

	return index.NewStringTuples(m.labelIndex[names[0]], 1)
}

func (m mockIndex) Postings(name, value string) (index.Postings, error) {
	l := labels.Label{Name: name, Value: value}
	return index.NewListPostings(m.postings[l]), nil
}

func (m mockIndex) SortedPostings(p index.Postings) index.Postings {
	ep, err := index.ExpandPostings(p)
	if err != nil {
		return index.ErrPostings(errors.Wrap(err, "expand postings"))
	}

	sort.Slice(ep, func(i, j int) bool {
		return labels.Compare(m.series[ep[i]].l, m.series[ep[j]].l) < 0
	})
	return index.NewListPostings(ep)
}

func (m mockIndex) Series(ref uint64, lset *labels.Labels, chks *[]chunks.Meta) error {
	s, ok := m.series[ref]
	if !ok {
		return ErrNotFound
	}
	*lset = append((*lset)[:0], s.l...)
	*chks = append((*chks)[:0], s.chunks...)

	return nil
}

func (m mockIndex) LabelIndices() ([][]string, error) {
	res := make([][]string, 0, len(m.labelIndex))
	for k := range m.labelIndex {
		res = append(res, []string{k})
	}
	return res, nil
}

func (m mockIndex) LabelNames() ([]string, error) {
	labelNames := make([]string, 0, len(m.labelIndex))
	for name := range m.labelIndex {
		labelNames = append(labelNames, name)
	}
	sort.Strings(labelNames)
	return labelNames, nil
}

<<<<<<< HEAD
func benchPersistedQuery(b *testing.B, nLabels, nVals int, selector labels.Selector, expand bool) {
	dir, err := ioutil.TempDir("", "test_persisted_query")
	if err != nil {
		b.Fatalf("Opening test dir failed: %s", err)
	}
	defer os.RemoveAll(dir)
	block := createPopulatedBlock(b, dir, nLabels, nVals, 0, 10)

	q, err := NewBlockQuerier(block, 0, 10)
	testutil.Ok(b, err)
	benchQuery(b, q, selector, expand)
	testutil.Ok(b, q.Close())
}

func benchInMemQuery(b *testing.B, nLabels, nVals int, selector labels.Selector, expand bool) {
	hb, err := createHeadBlock(nLabels, nVals)
	testutil.Ok(b, err)
	q, err := NewBlockQuerier(hb, 0, 10)
	testutil.Ok(b, err)
	benchQuery(b, q, selector, expand)
	testutil.Ok(b, q.Close())
}

func benchQuery(b *testing.B, q Querier, selector labels.Selector, expand bool) {
	b.ResetTimer()
	b.ReportAllocs()
	for i := 0; i < b.N; i++ {
		ss, err := q.Select(selector...)
		testutil.Ok(b, err)
		if expand {
			for ss.Next() {
				s := ss.At()
				s.Labels()
				s.Iterator()
			}
			testutil.Ok(b, ss.Err())
		}
	}
}

func BenchmarkInMemQueries_Series_1M_EQSelector_1_Expansion(b *testing.B) {
	benchInMemQuery(b, 6, 10, labels.Selector{labels.NewEqualMatcher("label-1", "value-5")}, true)
}
func BenchmarkInMemQueries_Series_1M_EQSelector_2_Expansion(b *testing.B) {
	benchInMemQuery(b, 6, 10, labels.Selector{
		labels.NewEqualMatcher("label-1", "value-5"),
		labels.NewEqualMatcher("label-2", "value-4"),
	}, true)
}
func BenchmarkInMemQueries_Series_1M_EQSelector_3_Expansion(b *testing.B) {
	benchInMemQuery(b, 6, 10, labels.Selector{
		labels.NewEqualMatcher("label-1", "value-5"),
		labels.NewEqualMatcher("label-2", "value-4"),
		labels.NewEqualMatcher("label-3", "value-4"),
	}, true)
}
func BenchmarkPersistedQueries_Series_1M_EQSelector_1_Expansion(b *testing.B) {
	benchPersistedQuery(b, 6, 10, labels.Selector{labels.NewEqualMatcher("label-1", "value-5")}, true)
}
func BenchmarkPersistedQueries_Series_1M_EQSelector_2_Expansion(b *testing.B) {
	benchPersistedQuery(b, 6, 10, labels.Selector{
		labels.NewEqualMatcher("label-1", "value-5"),
		labels.NewEqualMatcher("label-2", "value-4"),
	}, true)
}
func BenchmarkPersistedQueries_Series_1M_EQSelector_3_Expansion(b *testing.B) {
	benchPersistedQuery(b, 6, 10, labels.Selector{
		labels.NewEqualMatcher("label-1", "value-5"),
		labels.NewEqualMatcher("label-2", "value-4"),
		labels.NewEqualMatcher("label-3", "value-4"),
	}, true)
}
func BenchmarkInMemQueries_Series_1M_RESelector_1_Expansion(b *testing.B) {
	benchInMemQuery(b, 3, 100, labels.Selector{labels.NewMustRegexpMatcher("label-2", "value-.*0")}, true)
}
func BenchmarkInMemQueries_Series_1M_RESelector_2_Expansion(b *testing.B) {
	benchInMemQuery(b, 3, 100, labels.Selector{
		labels.NewMustRegexpMatcher("label-1", "value-.*0"),
		labels.NewMustRegexpMatcher("label-2", "value-4.*"),
	}, true)
}
func BenchmarkInMemQueries_Series_1M_RESelector_3_Expansion(b *testing.B) {
	benchInMemQuery(b, 3, 100, labels.Selector{
		labels.NewMustRegexpMatcher("label-0", "value-5.*"),
		labels.NewMustRegexpMatcher("label-1", "value-.*4"),
		labels.NewMustRegexpMatcher("label-2", "value-.*4"),
	}, true)
}
func BenchmarkPersistedQueries_Series_1M_RESelector_1_Expansion(b *testing.B) {
	benchPersistedQuery(b, 3, 100, labels.Selector{labels.NewMustRegexpMatcher("label-2", "value-.*0")}, true)
}
func BenchmarkPersistedQueries_Series_1M_RESelector_2_Expansion(b *testing.B) {
	benchPersistedQuery(b, 3, 100, labels.Selector{
		labels.NewMustRegexpMatcher("label-1", "value-.*0"),
		labels.NewMustRegexpMatcher("label-2", "value-4.*"),
	}, true)
}
func BenchmarkPersistedQueries_Series_1M_RESelector_3_Expansion(b *testing.B) {
	benchPersistedQuery(b, 3, 100, labels.Selector{
		labels.NewMustRegexpMatcher("label-0", "value-5.*"),
		labels.NewMustRegexpMatcher("label-1", "value-.*4"),
		labels.NewMustRegexpMatcher("label-2", "value-.*4"),
	}, true)
}
func BenchmarkPersistedQueries_3Blocks_Series_1M_EQSelector_1_Expansion(b *testing.B) {
	qs := []Querier{}
	for i := 0; i < 3; i++ {
		dir, err := ioutil.TempDir("", "bench_persisted")
		testutil.Ok(b, err)
		defer os.RemoveAll(dir)
		block := createPopulatedBlock(b, dir, 6, 10, 0, 20)
		q, err := NewBlockQuerier(block, 0, 20)
		testutil.Ok(b, err)
		qs = append(qs, q)
	}
	q := &querier{blocks: qs}
	benchQuery(b, q, labels.Selector{labels.NewEqualMatcher("label-1", "value-5")}, true)
}
func BenchmarkPersistedQueries_3Blocks_Series_1M_EQSelector_2_Expansion(b *testing.B) {
	qs := []Querier{}
	for i := 0; i < 3; i++ {
		dir, err := ioutil.TempDir("", "bench_persisted")
		testutil.Ok(b, err)
		defer os.RemoveAll(dir)
		block := createPopulatedBlock(b, dir, 6, 10, 0, 20)
		q, err := NewBlockQuerier(block, 0, 20)
		testutil.Ok(b, err)
		qs = append(qs, q)
	}
	q := &querier{blocks: qs}
	benchQuery(b, q, labels.Selector{
		labels.NewEqualMatcher("label-1", "value-5"),
		labels.NewEqualMatcher("label-2", "value-4"),
	}, true)
}
func BenchmarkPersistedQueries_3Blocks_Series_1M_EQSelector_3_Expansion(b *testing.B) {
	qs := []Querier{}
	for i := 0; i < 3; i++ {
		dir, err := ioutil.TempDir("", "bench_persisted")
		testutil.Ok(b, err)
		defer os.RemoveAll(dir)
		block := createPopulatedBlock(b, dir, 6, 10, 0, 20)
		q, err := NewBlockQuerier(block, 0, 20)
		testutil.Ok(b, err)
		qs = append(qs, q)
	}
	q := &querier{blocks: qs}
	benchQuery(b, q, labels.Selector{
		labels.NewEqualMatcher("label-1", "value-5"),
		labels.NewEqualMatcher("label-2", "value-4"),
		labels.NewEqualMatcher("label-3", "value-4"),
	}, true)
}
func BenchmarkPersistedQueries_3Blocks_Series_1M_RESelector_1_Expansion(b *testing.B) {
	qs := []Querier{}
	for i := 0; i < 3; i++ {
		dir, err := ioutil.TempDir("", "bench_persisted")
		testutil.Ok(b, err)
		defer os.RemoveAll(dir)
		block := createPopulatedBlock(b, dir, 3, 100, 0, 20)
		q, err := NewBlockQuerier(block, 0, 20)
		testutil.Ok(b, err)
		qs = append(qs, q)
	}
	q := &querier{blocks: qs}
	benchQuery(b, q, labels.Selector{labels.NewMustRegexpMatcher("label-2", "value-.*0")}, true)
}
func BenchmarkPersistedQueries_3Blocks_Series_1M_RESelector_2_Expansion(b *testing.B) {
	qs := []Querier{}
	for i := 0; i < 3; i++ {
		dir, err := ioutil.TempDir("", "bench_persisted")
		testutil.Ok(b, err)
		defer os.RemoveAll(dir)
		block := createPopulatedBlock(b, dir, 3, 100, 0, 20)
		q, err := NewBlockQuerier(block, 0, 20)
		testutil.Ok(b, err)
		qs = append(qs, q)
	}
	q := &querier{blocks: qs}
	benchQuery(b, q, labels.Selector{
		labels.NewMustRegexpMatcher("label-1", "value-.*0"),
		labels.NewMustRegexpMatcher("label-2", "value-4.*"),
	}, true)
}
func BenchmarkPersistedQueries_3Blocks_Series_1M_RESelector_3_Expansion(b *testing.B) {
	qs := []Querier{}
	for i := 0; i < 3; i++ {
		dir, err := ioutil.TempDir("", "bench_persisted")
		testutil.Ok(b, err)
		defer os.RemoveAll(dir)
		block := createPopulatedBlock(b, dir, 3, 100, 0, 20)
		q, err := NewBlockQuerier(block, 0, 20)
		testutil.Ok(b, err)
		qs = append(qs, q)
	}
	q := &querier{blocks: qs}
	benchQuery(b, q, labels.Selector{
		labels.NewMustRegexpMatcher("label-0", "value-5.*"),
		labels.NewMustRegexpMatcher("label-1", "value-.*4"),
		labels.NewMustRegexpMatcher("label-2", "value-.*4"),
	}, true)
}
func BenchmarkPersistedQueries_10Blocks_Series_1M_EQSelector_1_Expansion(b *testing.B) {
	qs := []Querier{}
	for i := 0; i < 10; i++ {
		dir, err := ioutil.TempDir("", "bench_persisted")
		testutil.Ok(b, err)
		defer os.RemoveAll(dir)
		block := createPopulatedBlock(b, dir, 6, 10, 0, 20)
		q, err := NewBlockQuerier(block, 0, 20)
		testutil.Ok(b, err)
		qs = append(qs, q)
	}
	q := &querier{blocks: qs}
	benchQuery(b, q, labels.Selector{labels.NewEqualMatcher("label-1", "value-5")}, true)
}
func BenchmarkPersistedQueries_10Blocks_Series_1M_EQSelector_2_Expansion(b *testing.B) {
	qs := []Querier{}
	for i := 0; i < 10; i++ {
		dir, err := ioutil.TempDir("", "bench_persisted")
		testutil.Ok(b, err)
		defer os.RemoveAll(dir)
		block := createPopulatedBlock(b, dir, 6, 10, 0, 20)
		q, err := NewBlockQuerier(block, 0, 20)
		testutil.Ok(b, err)
		qs = append(qs, q)
	}
	q := &querier{blocks: qs}
	benchQuery(b, q, labels.Selector{
		labels.NewEqualMatcher("label-1", "value-5"),
		labels.NewEqualMatcher("label-2", "value-4"),
	}, true)
}
func BenchmarkPersistedQueries_10Blocks_Series_1M_EQSelector_3_Expansion(b *testing.B) {
	qs := []Querier{}
	for i := 0; i < 3; i++ {
		dir, err := ioutil.TempDir("", "bench_persisted")
		testutil.Ok(b, err)
		defer os.RemoveAll(dir)
		block := createPopulatedBlock(b, dir, 6, 10, 0, 20)
		q, err := NewBlockQuerier(block, 0, 20)
		testutil.Ok(b, err)
		qs = append(qs, q)
	}
	q := &querier{blocks: qs}
	benchQuery(b, q, labels.Selector{
		labels.NewEqualMatcher("label-1", "value-5"),
		labels.NewEqualMatcher("label-2", "value-4"),
		labels.NewEqualMatcher("label-3", "value-4"),
	}, true)
}
func BenchmarkPersistedQueries_10Blocks_Series_1M_RESelector_1_Expansion(b *testing.B) {
	qs := []Querier{}
	for i := 0; i < 3; i++ {
		dir, err := ioutil.TempDir("", "bench_persisted")
		testutil.Ok(b, err)
		defer os.RemoveAll(dir)
		block := createPopulatedBlock(b, dir, 3, 100, 0, 20)
		q, err := NewBlockQuerier(block, 0, 20)
		testutil.Ok(b, err)
		qs = append(qs, q)
	}
	q := &querier{blocks: qs}
	benchQuery(b, q, labels.Selector{labels.NewMustRegexpMatcher("label-2", "value-.*0")}, true)
}
func BenchmarkPersistedQueries_10Blocks_Series_1M_RESelector_2_Expansion(b *testing.B) {
	qs := []Querier{}
	for i := 0; i < 3; i++ {
		dir, err := ioutil.TempDir("", "bench_persisted")
		testutil.Ok(b, err)
		defer os.RemoveAll(dir)
		block := createPopulatedBlock(b, dir, 3, 100, 0, 20)
		q, err := NewBlockQuerier(block, 0, 20)
		testutil.Ok(b, err)
		qs = append(qs, q)
	}
	q := &querier{blocks: qs}
	benchQuery(b, q, labels.Selector{
		labels.NewMustRegexpMatcher("label-1", "value-.*0"),
		labels.NewMustRegexpMatcher("label-2", "value-4.*"),
	}, true)
}
func BenchmarkPersistedQueries_10Blocks_Series_1M_RESelector_3_Expansion(b *testing.B) {
	qs := []Querier{}
	for i := 0; i < 3; i++ {
		dir, err := ioutil.TempDir("", "bench_persisted")
		testutil.Ok(b, err)
		defer os.RemoveAll(dir)
		block := createPopulatedBlock(b, dir, 3, 100, 0, 20)
		q, err := NewBlockQuerier(block, 0, 20)
		testutil.Ok(b, err)
		qs = append(qs, q)
	}
	q := &querier{blocks: qs}
	benchQuery(b, q, labels.Selector{
		labels.NewMustRegexpMatcher("label-0", "value-5.*"),
		labels.NewMustRegexpMatcher("label-1", "value-.*4"),
		labels.NewMustRegexpMatcher("label-2", "value-.*4"),
	}, true)
=======
type mockSeries struct {
	labels   func() labels.Labels
	iterator func() SeriesIterator
}

func newSeries(l map[string]string, s []tsdbutil.Sample) Series {
	return &mockSeries{
		labels:   func() labels.Labels { return labels.FromMap(l) },
		iterator: func() SeriesIterator { return newListSeriesIterator(s) },
	}
}
func (m *mockSeries) Labels() labels.Labels    { return m.labels() }
func (m *mockSeries) Iterator() SeriesIterator { return m.iterator() }

type listSeriesIterator struct {
	list []tsdbutil.Sample
	idx  int
}

func newListSeriesIterator(list []tsdbutil.Sample) *listSeriesIterator {
	return &listSeriesIterator{list: list, idx: -1}
}

func (it *listSeriesIterator) At() (int64, float64) {
	s := it.list[it.idx]
	return s.T(), s.V()
}

func (it *listSeriesIterator) Next() bool {
	it.idx++
	return it.idx < len(it.list)
}

func (it *listSeriesIterator) Seek(t int64) bool {
	if it.idx == -1 {
		it.idx = 0
	}
	// Do binary search between current position and end.
	it.idx = sort.Search(len(it.list)-it.idx, func(i int) bool {
		s := it.list[i+it.idx]
		return s.T() >= t
	})

	return it.idx < len(it.list)
}

func (it *listSeriesIterator) Err() error {
	return nil
>>>>>>> 0b72f9af
}<|MERGE_RESOLUTION|>--- conflicted
+++ resolved
@@ -1159,7 +1159,7 @@
 				dir, err := ioutil.TempDir("", "bench_persisted")
 				testutil.Ok(b, err)
 				defer os.RemoveAll(dir)
-				block, err := OpenBlock(nil, createBlock(b, dir, genSeries(nSeries, 10, 1, int64(nSamples))), nil)
+				block, err := OpenBlock(nil, createBlock(b, dir, genSeries(nSeries, 10, 1, int64(nSamples), true)), nil)
 				testutil.Ok(b, err)
 				defer block.Close()
 
@@ -1390,14 +1390,14 @@
 	return labelNames, nil
 }
 
-<<<<<<< HEAD
-func benchPersistedQuery(b *testing.B, nLabels, nVals int, selector labels.Selector, expand bool) {
+func benchPersistedQuery(b *testing.B, series []Series, selector labels.Selector, expand bool) {
 	dir, err := ioutil.TempDir("", "test_persisted_query")
 	if err != nil {
 		b.Fatalf("Opening test dir failed: %s", err)
 	}
 	defer os.RemoveAll(dir)
-	block := createPopulatedBlock(b, dir, nLabels, nVals, 0, 10)
+	block, err := OpenBlock(nil, createBlock(b, dir, series), nil)
+	testutil.Ok(b, err)
 
 	q, err := NewBlockQuerier(block, 0, 10)
 	testutil.Ok(b, err)
@@ -1405,10 +1405,9 @@
 	testutil.Ok(b, q.Close())
 }
 
-func benchInMemQuery(b *testing.B, nLabels, nVals int, selector labels.Selector, expand bool) {
-	hb, err := createHeadBlock(nLabels, nVals)
-	testutil.Ok(b, err)
-	q, err := NewBlockQuerier(hb, 0, 10)
+func benchInMemQuery(b *testing.B, series []Series, selector labels.Selector, expand bool) {
+	head := createHead(b, series)
+	q, err := NewBlockQuerier(head, 0, 10)
 	testutil.Ok(b, err)
 	benchQuery(b, q, selector, expand)
 	testutil.Ok(b, q.Close())
@@ -1432,67 +1431,67 @@
 }
 
 func BenchmarkInMemQueries_Series_1M_EQSelector_1_Expansion(b *testing.B) {
-	benchInMemQuery(b, 6, 10, labels.Selector{labels.NewEqualMatcher("label-1", "value-5")}, true)
+	benchInMemQuery(b, genSeries(60, 2, 0, 10, false), labels.Selector{labels.NewEqualMatcher(defaultLabelName+"1", defaultLabelValue+"5")}, true)
 }
 func BenchmarkInMemQueries_Series_1M_EQSelector_2_Expansion(b *testing.B) {
-	benchInMemQuery(b, 6, 10, labels.Selector{
-		labels.NewEqualMatcher("label-1", "value-5"),
-		labels.NewEqualMatcher("label-2", "value-4"),
+	benchInMemQuery(b, genSeries(60, 2, 0, 10, false), labels.Selector{
+		labels.NewEqualMatcher(defaultLabelName+"1", defaultLabelValue+"5"),
+		labels.NewEqualMatcher(defaultLabelName+"2", defaultLabelValue+"4"),
 	}, true)
 }
 func BenchmarkInMemQueries_Series_1M_EQSelector_3_Expansion(b *testing.B) {
-	benchInMemQuery(b, 6, 10, labels.Selector{
-		labels.NewEqualMatcher("label-1", "value-5"),
-		labels.NewEqualMatcher("label-2", "value-4"),
-		labels.NewEqualMatcher("label-3", "value-4"),
+	benchInMemQuery(b, genSeries(60, 2, 0, 10, false), labels.Selector{
+		labels.NewEqualMatcher(defaultLabelName+"1", defaultLabelValue+"5"),
+		labels.NewEqualMatcher(defaultLabelName+"2", defaultLabelValue+"4"),
+		labels.NewEqualMatcher(defaultLabelName+"3", defaultLabelValue+"4"),
 	}, true)
 }
 func BenchmarkPersistedQueries_Series_1M_EQSelector_1_Expansion(b *testing.B) {
-	benchPersistedQuery(b, 6, 10, labels.Selector{labels.NewEqualMatcher("label-1", "value-5")}, true)
+	benchInMemQuery(b, genSeries(60, 2, 0, 10, false), labels.Selector{labels.NewEqualMatcher(defaultLabelName+"1", defaultLabelValue+"5")}, true)
 }
 func BenchmarkPersistedQueries_Series_1M_EQSelector_2_Expansion(b *testing.B) {
-	benchPersistedQuery(b, 6, 10, labels.Selector{
-		labels.NewEqualMatcher("label-1", "value-5"),
-		labels.NewEqualMatcher("label-2", "value-4"),
+	benchInMemQuery(b, genSeries(60, 2, 0, 10, false), labels.Selector{
+		labels.NewEqualMatcher(defaultLabelName+"1", defaultLabelValue+"5"),
+		labels.NewEqualMatcher(defaultLabelName+"2", defaultLabelValue+"4"),
 	}, true)
 }
 func BenchmarkPersistedQueries_Series_1M_EQSelector_3_Expansion(b *testing.B) {
-	benchPersistedQuery(b, 6, 10, labels.Selector{
-		labels.NewEqualMatcher("label-1", "value-5"),
-		labels.NewEqualMatcher("label-2", "value-4"),
-		labels.NewEqualMatcher("label-3", "value-4"),
+	benchInMemQuery(b, genSeries(60, 2, 0, 10, false), labels.Selector{
+		labels.NewEqualMatcher(defaultLabelName+"1", defaultLabelValue+"5"),
+		labels.NewEqualMatcher(defaultLabelName+"2", defaultLabelValue+"4"),
+		labels.NewEqualMatcher(defaultLabelName+"3", defaultLabelValue+"4"),
 	}, true)
 }
 func BenchmarkInMemQueries_Series_1M_RESelector_1_Expansion(b *testing.B) {
-	benchInMemQuery(b, 3, 100, labels.Selector{labels.NewMustRegexpMatcher("label-2", "value-.*0")}, true)
+	benchInMemQuery(b, genSeries(300, 2, 0, 10, false), labels.Selector{labels.NewEqualMatcher(defaultLabelName+"2", defaultLabelValue+".*0")}, true)
 }
 func BenchmarkInMemQueries_Series_1M_RESelector_2_Expansion(b *testing.B) {
-	benchInMemQuery(b, 3, 100, labels.Selector{
-		labels.NewMustRegexpMatcher("label-1", "value-.*0"),
-		labels.NewMustRegexpMatcher("label-2", "value-4.*"),
+	benchInMemQuery(b, genSeries(300, 2, 0, 10, false), labels.Selector{
+		labels.NewMustRegexpMatcher(defaultLabelName+"1", defaultLabelValue+".*0"),
+		labels.NewMustRegexpMatcher(defaultLabelName+"2", defaultLabelValue+"4.*"),
 	}, true)
 }
 func BenchmarkInMemQueries_Series_1M_RESelector_3_Expansion(b *testing.B) {
-	benchInMemQuery(b, 3, 100, labels.Selector{
-		labels.NewMustRegexpMatcher("label-0", "value-5.*"),
-		labels.NewMustRegexpMatcher("label-1", "value-.*4"),
-		labels.NewMustRegexpMatcher("label-2", "value-.*4"),
+	benchInMemQuery(b, genSeries(300, 2, 0, 10, false), labels.Selector{
+		labels.NewMustRegexpMatcher(defaultLabelName+"0", defaultLabelValue+"5.*"),
+		labels.NewMustRegexpMatcher(defaultLabelName+"1", defaultLabelValue+".*4"),
+		labels.NewMustRegexpMatcher(defaultLabelName+"2", defaultLabelValue+".*4"),
 	}, true)
 }
 func BenchmarkPersistedQueries_Series_1M_RESelector_1_Expansion(b *testing.B) {
-	benchPersistedQuery(b, 3, 100, labels.Selector{labels.NewMustRegexpMatcher("label-2", "value-.*0")}, true)
+	benchInMemQuery(b, genSeries(300, 2, 0, 10, false), labels.Selector{labels.NewEqualMatcher(defaultLabelName+"2", defaultLabelValue+".*0")}, true)
 }
 func BenchmarkPersistedQueries_Series_1M_RESelector_2_Expansion(b *testing.B) {
-	benchPersistedQuery(b, 3, 100, labels.Selector{
-		labels.NewMustRegexpMatcher("label-1", "value-.*0"),
-		labels.NewMustRegexpMatcher("label-2", "value-4.*"),
+	benchInMemQuery(b, genSeries(300, 2, 0, 10, false), labels.Selector{
+		labels.NewMustRegexpMatcher(defaultLabelName+"1", defaultLabelValue+".*0"),
+		labels.NewMustRegexpMatcher(defaultLabelName+"2", defaultLabelValue+"4.*"),
 	}, true)
 }
 func BenchmarkPersistedQueries_Series_1M_RESelector_3_Expansion(b *testing.B) {
-	benchPersistedQuery(b, 3, 100, labels.Selector{
-		labels.NewMustRegexpMatcher("label-0", "value-5.*"),
-		labels.NewMustRegexpMatcher("label-1", "value-.*4"),
-		labels.NewMustRegexpMatcher("label-2", "value-.*4"),
+	benchInMemQuery(b, genSeries(300, 2, 0, 10, false), labels.Selector{
+		labels.NewMustRegexpMatcher(defaultLabelName+"0", defaultLabelValue+"5.*"),
+		labels.NewMustRegexpMatcher(defaultLabelName+"1", defaultLabelValue+".*4"),
+		labels.NewMustRegexpMatcher(defaultLabelName+"2", defaultLabelValue+".*4"),
 	}, true)
 }
 func BenchmarkPersistedQueries_3Blocks_Series_1M_EQSelector_1_Expansion(b *testing.B) {
@@ -1501,13 +1500,14 @@
 		dir, err := ioutil.TempDir("", "bench_persisted")
 		testutil.Ok(b, err)
 		defer os.RemoveAll(dir)
-		block := createPopulatedBlock(b, dir, 6, 10, 0, 20)
+		block, err := OpenBlock(nil, createBlock(b, dir, genSeries(60, 2, 0, 20, true)), nil)
+		testutil.Ok(b, err)
 		q, err := NewBlockQuerier(block, 0, 20)
 		testutil.Ok(b, err)
 		qs = append(qs, q)
 	}
 	q := &querier{blocks: qs}
-	benchQuery(b, q, labels.Selector{labels.NewEqualMatcher("label-1", "value-5")}, true)
+	benchQuery(b, q, labels.Selector{labels.NewEqualMatcher(defaultLabelName+"1", defaultLabelValue+"5")}, true)
 }
 func BenchmarkPersistedQueries_3Blocks_Series_1M_EQSelector_2_Expansion(b *testing.B) {
 	qs := []Querier{}
@@ -1515,15 +1515,16 @@
 		dir, err := ioutil.TempDir("", "bench_persisted")
 		testutil.Ok(b, err)
 		defer os.RemoveAll(dir)
-		block := createPopulatedBlock(b, dir, 6, 10, 0, 20)
+		block, err := OpenBlock(nil, createBlock(b, dir, genSeries(60, 2, 0, 20, true)), nil)
+		testutil.Ok(b, err)
 		q, err := NewBlockQuerier(block, 0, 20)
 		testutil.Ok(b, err)
 		qs = append(qs, q)
 	}
 	q := &querier{blocks: qs}
 	benchQuery(b, q, labels.Selector{
-		labels.NewEqualMatcher("label-1", "value-5"),
-		labels.NewEqualMatcher("label-2", "value-4"),
+		labels.NewEqualMatcher(defaultLabelName+"1", defaultLabelValue+"5"),
+		labels.NewEqualMatcher(defaultLabelName+"2", defaultLabelValue+"4"),
 	}, true)
 }
 func BenchmarkPersistedQueries_3Blocks_Series_1M_EQSelector_3_Expansion(b *testing.B) {
@@ -1532,16 +1533,17 @@
 		dir, err := ioutil.TempDir("", "bench_persisted")
 		testutil.Ok(b, err)
 		defer os.RemoveAll(dir)
-		block := createPopulatedBlock(b, dir, 6, 10, 0, 20)
+		block, err := OpenBlock(nil, createBlock(b, dir, genSeries(60, 2, 0, 20, true)), nil)
+		testutil.Ok(b, err)
 		q, err := NewBlockQuerier(block, 0, 20)
 		testutil.Ok(b, err)
 		qs = append(qs, q)
 	}
 	q := &querier{blocks: qs}
 	benchQuery(b, q, labels.Selector{
-		labels.NewEqualMatcher("label-1", "value-5"),
-		labels.NewEqualMatcher("label-2", "value-4"),
-		labels.NewEqualMatcher("label-3", "value-4"),
+		labels.NewEqualMatcher(defaultLabelName+"1", defaultLabelValue+"5"),
+		labels.NewEqualMatcher(defaultLabelName+"2", defaultLabelValue+"4"),
+		labels.NewEqualMatcher(defaultLabelName+"3", defaultLabelValue+"4"),
 	}, true)
 }
 func BenchmarkPersistedQueries_3Blocks_Series_1M_RESelector_1_Expansion(b *testing.B) {
@@ -1550,13 +1552,14 @@
 		dir, err := ioutil.TempDir("", "bench_persisted")
 		testutil.Ok(b, err)
 		defer os.RemoveAll(dir)
-		block := createPopulatedBlock(b, dir, 3, 100, 0, 20)
+		block, err := OpenBlock(nil, createBlock(b, dir, genSeries(300, 2, 0, 20, true)), nil)
+		testutil.Ok(b, err)
 		q, err := NewBlockQuerier(block, 0, 20)
 		testutil.Ok(b, err)
 		qs = append(qs, q)
 	}
 	q := &querier{blocks: qs}
-	benchQuery(b, q, labels.Selector{labels.NewMustRegexpMatcher("label-2", "value-.*0")}, true)
+	benchQuery(b, q, labels.Selector{labels.NewEqualMatcher(defaultLabelName+"2", defaultLabelValue+".*0")}, true)
 }
 func BenchmarkPersistedQueries_3Blocks_Series_1M_RESelector_2_Expansion(b *testing.B) {
 	qs := []Querier{}
@@ -1564,15 +1567,16 @@
 		dir, err := ioutil.TempDir("", "bench_persisted")
 		testutil.Ok(b, err)
 		defer os.RemoveAll(dir)
-		block := createPopulatedBlock(b, dir, 3, 100, 0, 20)
+		block, err := OpenBlock(nil, createBlock(b, dir, genSeries(300, 2, 0, 20, true)), nil)
+		testutil.Ok(b, err)
 		q, err := NewBlockQuerier(block, 0, 20)
 		testutil.Ok(b, err)
 		qs = append(qs, q)
 	}
 	q := &querier{blocks: qs}
 	benchQuery(b, q, labels.Selector{
-		labels.NewMustRegexpMatcher("label-1", "value-.*0"),
-		labels.NewMustRegexpMatcher("label-2", "value-4.*"),
+		labels.NewMustRegexpMatcher(defaultLabelName+"1", defaultLabelValue+".*0"),
+		labels.NewMustRegexpMatcher(defaultLabelName+"2", defaultLabelValue+"4.*"),
 	}, true)
 }
 func BenchmarkPersistedQueries_3Blocks_Series_1M_RESelector_3_Expansion(b *testing.B) {
@@ -1581,16 +1585,17 @@
 		dir, err := ioutil.TempDir("", "bench_persisted")
 		testutil.Ok(b, err)
 		defer os.RemoveAll(dir)
-		block := createPopulatedBlock(b, dir, 3, 100, 0, 20)
+		block, err := OpenBlock(nil, createBlock(b, dir, genSeries(300, 2, 0, 20, true)), nil)
+		testutil.Ok(b, err)
 		q, err := NewBlockQuerier(block, 0, 20)
 		testutil.Ok(b, err)
 		qs = append(qs, q)
 	}
 	q := &querier{blocks: qs}
 	benchQuery(b, q, labels.Selector{
-		labels.NewMustRegexpMatcher("label-0", "value-5.*"),
-		labels.NewMustRegexpMatcher("label-1", "value-.*4"),
-		labels.NewMustRegexpMatcher("label-2", "value-.*4"),
+		labels.NewMustRegexpMatcher(defaultLabelName+"0", defaultLabelValue+"5.*"),
+		labels.NewMustRegexpMatcher(defaultLabelName+"1", defaultLabelValue+".*4"),
+		labels.NewMustRegexpMatcher(defaultLabelName+"2", defaultLabelValue+".*4"),
 	}, true)
 }
 func BenchmarkPersistedQueries_10Blocks_Series_1M_EQSelector_1_Expansion(b *testing.B) {
@@ -1599,13 +1604,14 @@
 		dir, err := ioutil.TempDir("", "bench_persisted")
 		testutil.Ok(b, err)
 		defer os.RemoveAll(dir)
-		block := createPopulatedBlock(b, dir, 6, 10, 0, 20)
+		block, err := OpenBlock(nil, createBlock(b, dir, genSeries(60, 2, 0, 20, true)), nil)
+		testutil.Ok(b, err)
 		q, err := NewBlockQuerier(block, 0, 20)
 		testutil.Ok(b, err)
 		qs = append(qs, q)
 	}
 	q := &querier{blocks: qs}
-	benchQuery(b, q, labels.Selector{labels.NewEqualMatcher("label-1", "value-5")}, true)
+	benchQuery(b, q, labels.Selector{labels.NewEqualMatcher(defaultLabelName+"1", defaultLabelValue+"5")}, true)
 }
 func BenchmarkPersistedQueries_10Blocks_Series_1M_EQSelector_2_Expansion(b *testing.B) {
 	qs := []Querier{}
@@ -1613,15 +1619,16 @@
 		dir, err := ioutil.TempDir("", "bench_persisted")
 		testutil.Ok(b, err)
 		defer os.RemoveAll(dir)
-		block := createPopulatedBlock(b, dir, 6, 10, 0, 20)
+		block, err := OpenBlock(nil, createBlock(b, dir, genSeries(60, 2, 0, 20, true)), nil)
+		testutil.Ok(b, err)
 		q, err := NewBlockQuerier(block, 0, 20)
 		testutil.Ok(b, err)
 		qs = append(qs, q)
 	}
 	q := &querier{blocks: qs}
 	benchQuery(b, q, labels.Selector{
-		labels.NewEqualMatcher("label-1", "value-5"),
-		labels.NewEqualMatcher("label-2", "value-4"),
+		labels.NewEqualMatcher(defaultLabelName+"1", defaultLabelValue+"5"),
+		labels.NewEqualMatcher(defaultLabelName+"2", defaultLabelValue+"4"),
 	}, true)
 }
 func BenchmarkPersistedQueries_10Blocks_Series_1M_EQSelector_3_Expansion(b *testing.B) {
@@ -1630,16 +1637,17 @@
 		dir, err := ioutil.TempDir("", "bench_persisted")
 		testutil.Ok(b, err)
 		defer os.RemoveAll(dir)
-		block := createPopulatedBlock(b, dir, 6, 10, 0, 20)
+		block, err := OpenBlock(nil, createBlock(b, dir, genSeries(60, 2, 0, 20, true)), nil)
+		testutil.Ok(b, err)
 		q, err := NewBlockQuerier(block, 0, 20)
 		testutil.Ok(b, err)
 		qs = append(qs, q)
 	}
 	q := &querier{blocks: qs}
 	benchQuery(b, q, labels.Selector{
-		labels.NewEqualMatcher("label-1", "value-5"),
-		labels.NewEqualMatcher("label-2", "value-4"),
-		labels.NewEqualMatcher("label-3", "value-4"),
+		labels.NewEqualMatcher(defaultLabelName+"1", defaultLabelValue+"5"),
+		labels.NewEqualMatcher(defaultLabelName+"2", defaultLabelValue+"4"),
+		labels.NewEqualMatcher(defaultLabelName+"3", defaultLabelValue+"4"),
 	}, true)
 }
 func BenchmarkPersistedQueries_10Blocks_Series_1M_RESelector_1_Expansion(b *testing.B) {
@@ -1648,13 +1656,14 @@
 		dir, err := ioutil.TempDir("", "bench_persisted")
 		testutil.Ok(b, err)
 		defer os.RemoveAll(dir)
-		block := createPopulatedBlock(b, dir, 3, 100, 0, 20)
+		block, err := OpenBlock(nil, createBlock(b, dir, genSeries(300, 2, 0, 20, true)), nil)
+		testutil.Ok(b, err)
 		q, err := NewBlockQuerier(block, 0, 20)
 		testutil.Ok(b, err)
 		qs = append(qs, q)
 	}
 	q := &querier{blocks: qs}
-	benchQuery(b, q, labels.Selector{labels.NewMustRegexpMatcher("label-2", "value-.*0")}, true)
+	benchQuery(b, q, labels.Selector{labels.NewEqualMatcher(defaultLabelName+"2", defaultLabelValue+".*0")}, true)
 }
 func BenchmarkPersistedQueries_10Blocks_Series_1M_RESelector_2_Expansion(b *testing.B) {
 	qs := []Querier{}
@@ -1662,15 +1671,16 @@
 		dir, err := ioutil.TempDir("", "bench_persisted")
 		testutil.Ok(b, err)
 		defer os.RemoveAll(dir)
-		block := createPopulatedBlock(b, dir, 3, 100, 0, 20)
+		block, err := OpenBlock(nil, createBlock(b, dir, genSeries(300, 2, 0, 20, true)), nil)
+		testutil.Ok(b, err)
 		q, err := NewBlockQuerier(block, 0, 20)
 		testutil.Ok(b, err)
 		qs = append(qs, q)
 	}
 	q := &querier{blocks: qs}
 	benchQuery(b, q, labels.Selector{
-		labels.NewMustRegexpMatcher("label-1", "value-.*0"),
-		labels.NewMustRegexpMatcher("label-2", "value-4.*"),
+		labels.NewMustRegexpMatcher(defaultLabelName+"1", defaultLabelValue+".*0"),
+		labels.NewMustRegexpMatcher(defaultLabelName+"2", defaultLabelValue+"4.*"),
 	}, true)
 }
 func BenchmarkPersistedQueries_10Blocks_Series_1M_RESelector_3_Expansion(b *testing.B) {
@@ -1679,18 +1689,20 @@
 		dir, err := ioutil.TempDir("", "bench_persisted")
 		testutil.Ok(b, err)
 		defer os.RemoveAll(dir)
-		block := createPopulatedBlock(b, dir, 3, 100, 0, 20)
+		block, err := OpenBlock(nil, createBlock(b, dir, genSeries(300, 2, 0, 20, true)), nil)
+		testutil.Ok(b, err)
 		q, err := NewBlockQuerier(block, 0, 20)
 		testutil.Ok(b, err)
 		qs = append(qs, q)
 	}
 	q := &querier{blocks: qs}
 	benchQuery(b, q, labels.Selector{
-		labels.NewMustRegexpMatcher("label-0", "value-5.*"),
-		labels.NewMustRegexpMatcher("label-1", "value-.*4"),
-		labels.NewMustRegexpMatcher("label-2", "value-.*4"),
+		labels.NewMustRegexpMatcher(defaultLabelName+"0", defaultLabelValue+"5.*"),
+		labels.NewMustRegexpMatcher(defaultLabelName+"1", defaultLabelValue+".*4"),
+		labels.NewMustRegexpMatcher(defaultLabelName+"2", defaultLabelValue+".*4"),
 	}, true)
-=======
+}
+
 type mockSeries struct {
 	labels   func() labels.Labels
 	iterator func() SeriesIterator
@@ -1739,5 +1751,4 @@
 
 func (it *listSeriesIterator) Err() error {
 	return nil
->>>>>>> 0b72f9af
 }