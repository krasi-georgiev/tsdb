// Copyright 2017 The Prometheus Authors
// Licensed under the Apache License, Version 2.0 (the "License");
// you may not use this file except in compliance with the License.
// You may obtain a copy of the License at
//
// http://www.apache.org/licenses/LICENSE-2.0
//
// Unless required by applicable law or agreed to in writing, software
// distributed under the License is distributed on an "AS IS" BASIS,
// WITHOUT WARRANTIES OR CONDITIONS OF ANY KIND, either express or implied.
// See the License for the specific language governing permissions and
// limitations under the License.

package tsdb

import (
	"fmt"
	"io/ioutil"
	"math"
	"math/rand"
	"os"
	"path/filepath"
	"sort"
	"testing"

	"github.com/pkg/errors"
	"github.com/prometheus/tsdb/chunkenc"
	"github.com/prometheus/tsdb/chunks"
	"github.com/prometheus/tsdb/index"
	"github.com/prometheus/tsdb/labels"
	"github.com/prometheus/tsdb/testutil"
	"github.com/prometheus/tsdb/tsdbutil"
)

type mockSeriesSet struct {
	next   func() bool
	series func() Series
	err    func() error
}

func (m *mockSeriesSet) Next() bool { return m.next() }
func (m *mockSeriesSet) At() Series { return m.series() }
func (m *mockSeriesSet) Err() error { return m.err() }

func newMockSeriesSet(list []Series) *mockSeriesSet {
	i := -1
	return &mockSeriesSet{
		next: func() bool {
			i++
			return i < len(list)
		},
		series: func() Series {
			return list[i]
		},
		err: func() error { return nil },
	}
}

func TestMergedSeriesSet(t *testing.T) {

	cases := []struct {
		// The input sets in order (samples in series in b are strictly
		// after those in a).
		a, b SeriesSet
		// The composition of a and b in the partition series set must yield
		// results equivalent to the result series set.
		exp SeriesSet
	}{
		{
			a: newMockSeriesSet([]Series{
				newSeries(map[string]string{
					"a": "a",
				}, []tsdbutil.Sample{
					sample{t: 1, v: 1},
				}),
			}),
			b: newMockSeriesSet([]Series{
				newSeries(map[string]string{
					"a": "a",
				}, []tsdbutil.Sample{
					sample{t: 2, v: 2},
				}),
				newSeries(map[string]string{
					"b": "b",
				}, []tsdbutil.Sample{
					sample{t: 1, v: 1},
				}),
			}),
			exp: newMockSeriesSet([]Series{
				newSeries(map[string]string{
					"a": "a",
				}, []tsdbutil.Sample{
					sample{t: 1, v: 1},
					sample{t: 2, v: 2},
				}),
				newSeries(map[string]string{
					"b": "b",
				}, []tsdbutil.Sample{
					sample{t: 1, v: 1},
				}),
			}),
		},
		{
			a: newMockSeriesSet([]Series{
				newSeries(map[string]string{
					"handler":  "prometheus",
					"instance": "127.0.0.1:9090",
				}, []tsdbutil.Sample{
					sample{t: 1, v: 1},
				}),
				newSeries(map[string]string{
					"handler":  "prometheus",
					"instance": "localhost:9090",
				}, []tsdbutil.Sample{
					sample{t: 1, v: 2},
				}),
			}),
			b: newMockSeriesSet([]Series{
				newSeries(map[string]string{
					"handler":  "prometheus",
					"instance": "127.0.0.1:9090",
				}, []tsdbutil.Sample{
					sample{t: 2, v: 1},
				}),
				newSeries(map[string]string{
					"handler":  "query",
					"instance": "localhost:9090",
				}, []tsdbutil.Sample{
					sample{t: 2, v: 2},
				}),
			}),
			exp: newMockSeriesSet([]Series{
				newSeries(map[string]string{
					"handler":  "prometheus",
					"instance": "127.0.0.1:9090",
				}, []tsdbutil.Sample{
					sample{t: 1, v: 1},
					sample{t: 2, v: 1},
				}),
				newSeries(map[string]string{
					"handler":  "prometheus",
					"instance": "localhost:9090",
				}, []tsdbutil.Sample{
					sample{t: 1, v: 2},
				}),
				newSeries(map[string]string{
					"handler":  "query",
					"instance": "localhost:9090",
				}, []tsdbutil.Sample{
					sample{t: 2, v: 2},
				}),
			}),
		},
	}

Outer:
	for _, c := range cases {
		res := newMergedSeriesSet(c.a, c.b)

		for {
			eok, rok := c.exp.Next(), res.Next()
			testutil.Equals(t, eok, rok)

			if !eok {
				continue Outer
			}
			sexp := c.exp.At()
			sres := res.At()

			testutil.Equals(t, sexp.Labels(), sres.Labels())

			smplExp, errExp := expandSeriesIterator(sexp.Iterator())
			smplRes, errRes := expandSeriesIterator(sres.Iterator())

			testutil.Equals(t, errExp, errRes)
			testutil.Equals(t, smplExp, smplRes)
		}
	}
}

func expandSeriesIterator(it SeriesIterator) (r []tsdbutil.Sample, err error) {
	for it.Next() {
		t, v := it.At()
		r = append(r, sample{t: t, v: v})
	}

	return r, it.Err()
}

type seriesSamples struct {
	lset   map[string]string
	chunks [][]sample
}

// Index: labels -> postings -> chunkMetas -> chunkRef
// ChunkReader: ref -> vals
func createIdxChkReaders(tc []seriesSamples) (IndexReader, ChunkReader, int64, int64) {
	sort.Slice(tc, func(i, j int) bool {
		return labels.Compare(labels.FromMap(tc[i].lset), labels.FromMap(tc[i].lset)) < 0
	})

	postings := index.NewMemPostings()
	chkReader := mockChunkReader(make(map[uint64]chunkenc.Chunk))
	lblIdx := make(map[string]stringset)
	mi := newMockIndex()
	blockMint := int64(math.MaxInt64)
	blockMaxt := int64(math.MinInt64)

	for i, s := range tc {
		i = i + 1 // 0 is not a valid posting.
		metas := make([]chunks.Meta, 0, len(s.chunks))
		for _, chk := range s.chunks {
			// Collisions can be there, but for tests, its fine.
			ref := rand.Uint64()

			if chk[0].t < blockMint {
				blockMint = chk[0].t
			}
			if chk[len(chk)-1].t > blockMaxt {
				blockMaxt = chk[len(chk)-1].t
			}

			metas = append(metas, chunks.Meta{
				MinTime: chk[0].t,
				MaxTime: chk[len(chk)-1].t,
				Ref:     ref,
			})

			chunk := chunkenc.NewXORChunk()
			app, _ := chunk.Appender()
			for _, smpl := range chk {
				app.Append(smpl.t, smpl.v)
			}
			chkReader[ref] = chunk
		}

		ls := labels.FromMap(s.lset)
		mi.AddSeries(uint64(i), ls, metas...)

		postings.Add(uint64(i), ls)

		for _, l := range ls {
			vs, present := lblIdx[l.Name]
			if !present {
				vs = stringset{}
				lblIdx[l.Name] = vs
			}
			vs.set(l.Value)
		}
	}

	for l, vs := range lblIdx {
		mi.WriteLabelIndex([]string{l}, vs.slice())
	}

	postings.Iter(func(l labels.Label, p index.Postings) error {
		return mi.WritePostings(l.Name, l.Value, p)
	})

	return mi, chkReader, blockMint, blockMaxt
}

func TestBlockQuerier(t *testing.T) {
	newSeries := func(l map[string]string, s []tsdbutil.Sample) Series {
		return &mockSeries{
			labels:   func() labels.Labels { return labels.FromMap(l) },
			iterator: func() SeriesIterator { return newListSeriesIterator(s) },
		}
	}

	type query struct {
		mint, maxt int64
		ms         []labels.Matcher
		exp        SeriesSet
	}

	cases := struct {
		data []seriesSamples

		queries []query
	}{
		data: []seriesSamples{
			{
				lset: map[string]string{
					"a": "a",
				},
				chunks: [][]sample{
					{
						{1, 2}, {2, 3}, {3, 4},
					},
					{
						{5, 2}, {6, 3}, {7, 4},
					},
				},
			},
			{
				lset: map[string]string{
					"a": "a",
					"b": "b",
				},
				chunks: [][]sample{
					{
						{1, 1}, {2, 2}, {3, 3},
					},
					{
						{5, 3}, {6, 6},
					},
				},
			},
			{
				lset: map[string]string{
					"b": "b",
				},
				chunks: [][]sample{
					{
						{1, 3}, {2, 2}, {3, 6},
					},
					{
						{5, 1}, {6, 7}, {7, 2},
					},
				},
			},
		},

		queries: []query{
			{
				mint: 0,
				maxt: 0,
				ms:   []labels.Matcher{},
				exp:  newMockSeriesSet([]Series{}),
			},
			{
				mint: 0,
				maxt: 0,
				ms:   []labels.Matcher{labels.NewEqualMatcher("a", "a")},
				exp:  newMockSeriesSet([]Series{}),
			},
			{
				mint: 1,
				maxt: 0,
				ms:   []labels.Matcher{labels.NewEqualMatcher("a", "a")},
				exp:  newMockSeriesSet([]Series{}),
			},
			{
				mint: 2,
				maxt: 6,
				ms:   []labels.Matcher{labels.NewEqualMatcher("a", "a")},
				exp: newMockSeriesSet([]Series{
					newSeries(map[string]string{
						"a": "a",
					},
						[]tsdbutil.Sample{sample{2, 3}, sample{3, 4}, sample{5, 2}, sample{6, 3}},
					),
					newSeries(map[string]string{
						"a": "a",
						"b": "b",
					},
						[]tsdbutil.Sample{sample{2, 2}, sample{3, 3}, sample{5, 3}, sample{6, 6}},
					),
				}),
			},
		},
	}

Outer:
	for _, c := range cases.queries {
		ir, cr, _, _ := createIdxChkReaders(cases.data)
		querier := &blockQuerier{
			index:      ir,
			chunks:     cr,
			tombstones: newMemTombstones(),

			mint: c.mint,
			maxt: c.maxt,
		}

		res, err := querier.Select(c.ms...)
		testutil.Ok(t, err)

		for {
			eok, rok := c.exp.Next(), res.Next()
			testutil.Equals(t, eok, rok)

			if !eok {
				continue Outer
			}
			sexp := c.exp.At()
			sres := res.At()

			testutil.Equals(t, sexp.Labels(), sres.Labels())

			smplExp, errExp := expandSeriesIterator(sexp.Iterator())
			smplRes, errRes := expandSeriesIterator(sres.Iterator())

			testutil.Equals(t, errExp, errRes)
			testutil.Equals(t, smplExp, smplRes)
		}
	}
}

func TestBlockQuerierDelete(t *testing.T) {
	newSeries := func(l map[string]string, s []tsdbutil.Sample) Series {
		return &mockSeries{
			labels:   func() labels.Labels { return labels.FromMap(l) },
			iterator: func() SeriesIterator { return newListSeriesIterator(s) },
		}
	}

	type query struct {
		mint, maxt int64
		ms         []labels.Matcher
		exp        SeriesSet
	}

	cases := struct {
		data []seriesSamples

		tombstones TombstoneReader
		queries    []query
	}{
		data: []seriesSamples{
			{
				lset: map[string]string{
					"a": "a",
				},
				chunks: [][]sample{
					{
						{1, 2}, {2, 3}, {3, 4},
					},
					{
						{5, 2}, {6, 3}, {7, 4},
					},
				},
			},
			{
				lset: map[string]string{
					"a": "a",
					"b": "b",
				},
				chunks: [][]sample{
					{
						{1, 1}, {2, 2}, {3, 3},
					},
					{
						{4, 15}, {5, 3}, {6, 6},
					},
				},
			},
			{
				lset: map[string]string{
					"b": "b",
				},
				chunks: [][]sample{
					{
						{1, 3}, {2, 2}, {3, 6},
					},
					{
						{5, 1}, {6, 7}, {7, 2},
					},
				},
			},
		},
		tombstones: &memTombstones{intvlGroups: map[uint64]Intervals{
			1: Intervals{{1, 3}},
			2: Intervals{{1, 3}, {6, 10}},
			3: Intervals{{6, 10}},
		}},
		queries: []query{
			{
				mint: 2,
				maxt: 7,
				ms:   []labels.Matcher{labels.NewEqualMatcher("a", "a")},
				exp: newMockSeriesSet([]Series{
					newSeries(map[string]string{
						"a": "a",
					},
						[]tsdbutil.Sample{sample{5, 2}, sample{6, 3}, sample{7, 4}},
					),
					newSeries(map[string]string{
						"a": "a",
						"b": "b",
					},
						[]tsdbutil.Sample{sample{4, 15}, sample{5, 3}},
					),
				}),
			},
			{
				mint: 2,
				maxt: 7,
				ms:   []labels.Matcher{labels.NewEqualMatcher("b", "b")},
				exp: newMockSeriesSet([]Series{
					newSeries(map[string]string{
						"a": "a",
						"b": "b",
					},
						[]tsdbutil.Sample{sample{4, 15}, sample{5, 3}},
					),
					newSeries(map[string]string{
						"b": "b",
					},
						[]tsdbutil.Sample{sample{2, 2}, sample{3, 6}, sample{5, 1}},
					),
				}),
			},
			{
				mint: 1,
				maxt: 4,
				ms:   []labels.Matcher{labels.NewEqualMatcher("a", "a")},
				exp: newMockSeriesSet([]Series{
					newSeries(map[string]string{
						"a": "a",
						"b": "b",
					},
						[]tsdbutil.Sample{sample{4, 15}},
					),
				}),
			},
			{
				mint: 1,
				maxt: 3,
				ms:   []labels.Matcher{labels.NewEqualMatcher("a", "a")},
				exp:  newMockSeriesSet([]Series{}),
			},
		},
	}

Outer:
	for _, c := range cases.queries {
		ir, cr, _, _ := createIdxChkReaders(cases.data)
		querier := &blockQuerier{
			index:      ir,
			chunks:     cr,
			tombstones: cases.tombstones,

			mint: c.mint,
			maxt: c.maxt,
		}

		res, err := querier.Select(c.ms...)
		testutil.Ok(t, err)

		for {
			eok, rok := c.exp.Next(), res.Next()
			testutil.Equals(t, eok, rok)

			if !eok {
				continue Outer
			}
			sexp := c.exp.At()
			sres := res.At()

			testutil.Equals(t, sexp.Labels(), sres.Labels())

			smplExp, errExp := expandSeriesIterator(sexp.Iterator())
			smplRes, errRes := expandSeriesIterator(sres.Iterator())

			testutil.Equals(t, errExp, errRes)
			testutil.Equals(t, smplExp, smplRes)
		}
	}
}

func TestBaseChunkSeries(t *testing.T) {
	type refdSeries struct {
		lset   labels.Labels
		chunks []chunks.Meta

		ref uint64
	}

	cases := []struct {
		series []refdSeries
		// Postings should be in the sorted order of the the series
		postings []uint64

		expIdxs []int
	}{
		{
			series: []refdSeries{
				{
					lset: labels.New([]labels.Label{{"a", "a"}}...),
					chunks: []chunks.Meta{
						{Ref: 29}, {Ref: 45}, {Ref: 245}, {Ref: 123}, {Ref: 4232}, {Ref: 5344},
						{Ref: 121},
					},
					ref: 12,
				},
				{
					lset: labels.New([]labels.Label{{"a", "a"}, {"b", "b"}}...),
					chunks: []chunks.Meta{
						{Ref: 82}, {Ref: 23}, {Ref: 234}, {Ref: 65}, {Ref: 26},
					},
					ref: 10,
				},
				{
					lset:   labels.New([]labels.Label{{"b", "c"}}...),
					chunks: []chunks.Meta{{Ref: 8282}},
					ref:    1,
				},
				{
					lset: labels.New([]labels.Label{{"b", "b"}}...),
					chunks: []chunks.Meta{
						{Ref: 829}, {Ref: 239}, {Ref: 2349}, {Ref: 659}, {Ref: 269},
					},
					ref: 108,
				},
			},
			postings: []uint64{12, 13, 10, 108}, // 13 doesn't exist and should just be skipped over.
			expIdxs:  []int{0, 1, 3},
		},
		{
			series: []refdSeries{
				{
					lset: labels.New([]labels.Label{{"a", "a"}, {"b", "b"}}...),
					chunks: []chunks.Meta{
						{Ref: 82}, {Ref: 23}, {Ref: 234}, {Ref: 65}, {Ref: 26},
					},
					ref: 10,
				},
				{
					lset:   labels.New([]labels.Label{{"b", "c"}}...),
					chunks: []chunks.Meta{{Ref: 8282}},
					ref:    3,
				},
			},
			postings: []uint64{},
			expIdxs:  []int{},
		},
	}

	for _, tc := range cases {
		mi := newMockIndex()
		for _, s := range tc.series {
			mi.AddSeries(s.ref, s.lset, s.chunks...)
		}

		bcs := &baseChunkSeries{
			p:          index.NewListPostings(tc.postings),
			index:      mi,
			tombstones: newMemTombstones(),
		}

		i := 0
		for bcs.Next() {
			lset, chks, _ := bcs.At()

			idx := tc.expIdxs[i]

			testutil.Equals(t, tc.series[idx].lset, lset)
			testutil.Equals(t, tc.series[idx].chunks, chks)

			i++
		}
		testutil.Equals(t, len(tc.expIdxs), i)
		testutil.Ok(t, bcs.Err())
	}
}

// TODO: Remove after simpleSeries is merged
type itSeries struct {
	si SeriesIterator
}

func (s itSeries) Iterator() SeriesIterator { return s.si }
func (s itSeries) Labels() labels.Labels    { return labels.Labels{} }

func TestSeriesIterator(t *testing.T) {
	itcases := []struct {
		a, b, c []tsdbutil.Sample
		exp     []tsdbutil.Sample

		mint, maxt int64
	}{
		{
			a: []tsdbutil.Sample{},
			b: []tsdbutil.Sample{},
			c: []tsdbutil.Sample{},

			exp: []tsdbutil.Sample{},

			mint: math.MinInt64,
			maxt: math.MaxInt64,
		},
		{
			a: []tsdbutil.Sample{
				sample{1, 2},
				sample{2, 3},
				sample{3, 5},
				sample{6, 1},
			},
			b: []tsdbutil.Sample{},
			c: []tsdbutil.Sample{
				sample{7, 89}, sample{9, 8},
			},

			exp: []tsdbutil.Sample{
				sample{1, 2}, sample{2, 3}, sample{3, 5}, sample{6, 1}, sample{7, 89}, sample{9, 8},
			},
			mint: math.MinInt64,
			maxt: math.MaxInt64,
		},
		{
			a: []tsdbutil.Sample{},
			b: []tsdbutil.Sample{
				sample{1, 2}, sample{2, 3}, sample{3, 5}, sample{6, 1},
			},
			c: []tsdbutil.Sample{
				sample{7, 89}, sample{9, 8},
			},

			exp: []tsdbutil.Sample{
				sample{1, 2}, sample{2, 3}, sample{3, 5}, sample{6, 1}, sample{7, 89}, sample{9, 8},
			},
			mint: 2,
			maxt: 8,
		},
		{
			a: []tsdbutil.Sample{
				sample{1, 2}, sample{2, 3}, sample{3, 5}, sample{6, 1},
			},
			b: []tsdbutil.Sample{
				sample{7, 89}, sample{9, 8},
			},
			c: []tsdbutil.Sample{
				sample{10, 22}, sample{203, 3493},
			},

			exp: []tsdbutil.Sample{
				sample{1, 2}, sample{2, 3}, sample{3, 5}, sample{6, 1}, sample{7, 89}, sample{9, 8}, sample{10, 22}, sample{203, 3493},
			},
			mint: 6,
			maxt: 10,
		},
	}

	seekcases := []struct {
		a, b, c []tsdbutil.Sample

		seek    int64
		success bool
		exp     []tsdbutil.Sample

		mint, maxt int64
	}{
		{
			a: []tsdbutil.Sample{},
			b: []tsdbutil.Sample{},
			c: []tsdbutil.Sample{},

			seek:    0,
			success: false,
			exp:     nil,
		},
		{
			a: []tsdbutil.Sample{
				sample{2, 3},
			},
			b: []tsdbutil.Sample{},
			c: []tsdbutil.Sample{
				sample{7, 89}, sample{9, 8},
			},

			seek:    10,
			success: false,
			exp:     nil,
			mint:    math.MinInt64,
			maxt:    math.MaxInt64,
		},
		{
			a: []tsdbutil.Sample{},
			b: []tsdbutil.Sample{
				sample{1, 2}, sample{3, 5}, sample{6, 1},
			},
			c: []tsdbutil.Sample{
				sample{7, 89}, sample{9, 8},
			},

			seek:    2,
			success: true,
			exp: []tsdbutil.Sample{
				sample{3, 5}, sample{6, 1}, sample{7, 89}, sample{9, 8},
			},
			mint: 5,
			maxt: 8,
		},
		{
			a: []tsdbutil.Sample{
				sample{6, 1},
			},
			b: []tsdbutil.Sample{
				sample{9, 8},
			},
			c: []tsdbutil.Sample{
				sample{10, 22}, sample{203, 3493},
			},

			seek:    10,
			success: true,
			exp: []tsdbutil.Sample{
				sample{10, 22}, sample{203, 3493},
			},
			mint: 10,
			maxt: 203,
		},
		{
			a: []tsdbutil.Sample{
				sample{6, 1},
			},
			b: []tsdbutil.Sample{
				sample{9, 8},
			},
			c: []tsdbutil.Sample{
				sample{10, 22}, sample{203, 3493},
			},

			seek:    203,
			success: true,
			exp: []tsdbutil.Sample{
				sample{203, 3493},
			},
			mint: 7,
			maxt: 203,
		},
	}

	t.Run("Chunk", func(t *testing.T) {
		for _, tc := range itcases {
			chkMetas := []chunks.Meta{
				tsdbutil.ChunkFromSamples(tc.a),
				tsdbutil.ChunkFromSamples(tc.b),
				tsdbutil.ChunkFromSamples(tc.c),
			}
			res := newChunkSeriesIterator(chkMetas, nil, tc.mint, tc.maxt)

			smplValid := make([]tsdbutil.Sample, 0)
			for _, s := range tc.exp {
				if s.T() >= tc.mint && s.T() <= tc.maxt {
					smplValid = append(smplValid, tsdbutil.Sample(s))
				}
			}
			exp := newListSeriesIterator(smplValid)

			smplExp, errExp := expandSeriesIterator(exp)
			smplRes, errRes := expandSeriesIterator(res)

			testutil.Equals(t, errExp, errRes)
			testutil.Equals(t, smplExp, smplRes)
		}

		t.Run("Seek", func(t *testing.T) {
			extra := []struct {
				a, b, c []tsdbutil.Sample

				seek    int64
				success bool
				exp     []tsdbutil.Sample

				mint, maxt int64
			}{
				{
					a: []tsdbutil.Sample{
						sample{6, 1},
					},
					b: []tsdbutil.Sample{
						sample{9, 8},
					},
					c: []tsdbutil.Sample{
						sample{10, 22}, sample{203, 3493},
					},

					seek:    203,
					success: false,
					exp:     nil,
					mint:    2,
					maxt:    202,
				},
				{
					a: []tsdbutil.Sample{
						sample{6, 1},
					},
					b: []tsdbutil.Sample{
						sample{9, 8},
					},
					c: []tsdbutil.Sample{
						sample{10, 22}, sample{203, 3493},
					},

					seek:    5,
					success: true,
					exp:     []tsdbutil.Sample{sample{10, 22}},
					mint:    10,
					maxt:    202,
				},
			}

			seekcases2 := append(seekcases, extra...)

			for _, tc := range seekcases2 {
				chkMetas := []chunks.Meta{
					tsdbutil.ChunkFromSamples(tc.a),
					tsdbutil.ChunkFromSamples(tc.b),
					tsdbutil.ChunkFromSamples(tc.c),
				}
				res := newChunkSeriesIterator(chkMetas, nil, tc.mint, tc.maxt)

				smplValid := make([]tsdbutil.Sample, 0)
				for _, s := range tc.exp {
					if s.T() >= tc.mint && s.T() <= tc.maxt {
						smplValid = append(smplValid, tsdbutil.Sample(s))
					}
				}
				exp := newListSeriesIterator(smplValid)

				testutil.Equals(t, tc.success, res.Seek(tc.seek))

				if tc.success {
					// Init the list and then proceed to check.
					remaining := exp.Next()
					testutil.Assert(t, remaining == true, "")

					for remaining {
						sExp, eExp := exp.At()
						sRes, eRes := res.At()
						testutil.Equals(t, eExp, eRes)
						testutil.Equals(t, sExp, sRes)

						remaining = exp.Next()
						testutil.Equals(t, remaining, res.Next())
					}
				}
			}
		})
	})

	t.Run("Chain", func(t *testing.T) {
		// Extra cases for overlapping series.
		itcasesExtra := []struct {
			a, b, c    []tsdbutil.Sample
			exp        []tsdbutil.Sample
			mint, maxt int64
		}{
			{
				a: []tsdbutil.Sample{
					sample{1, 2}, sample{2, 3}, sample{3, 5}, sample{6, 1},
				},
				b: []tsdbutil.Sample{
					sample{5, 49}, sample{7, 89}, sample{9, 8},
				},
				c: []tsdbutil.Sample{
					sample{2, 33}, sample{4, 44}, sample{10, 3},
				},

				exp: []tsdbutil.Sample{
					sample{1, 2}, sample{2, 33}, sample{3, 5}, sample{4, 44}, sample{5, 49}, sample{6, 1}, sample{7, 89}, sample{9, 8}, sample{10, 3},
				},
				mint: math.MinInt64,
				maxt: math.MaxInt64,
			},
			{
				a: []tsdbutil.Sample{
					sample{1, 2}, sample{2, 3}, sample{9, 5}, sample{13, 1},
				},
				b: []tsdbutil.Sample{},
				c: []tsdbutil.Sample{
					sample{1, 23}, sample{2, 342}, sample{3, 25}, sample{6, 11},
				},

				exp: []tsdbutil.Sample{
					sample{1, 23}, sample{2, 342}, sample{3, 25}, sample{6, 11}, sample{9, 5}, sample{13, 1},
				},
				mint: math.MinInt64,
				maxt: math.MaxInt64,
			},
		}

		for _, tc := range itcases {
			a, b, c := itSeries{newListSeriesIterator(tc.a)},
				itSeries{newListSeriesIterator(tc.b)},
				itSeries{newListSeriesIterator(tc.c)}

			res := newChainedSeriesIterator(a, b, c)
			exp := newListSeriesIterator([]tsdbutil.Sample(tc.exp))

			smplExp, errExp := expandSeriesIterator(exp)
			smplRes, errRes := expandSeriesIterator(res)

			testutil.Equals(t, errExp, errRes)
			testutil.Equals(t, smplExp, smplRes)
		}

		for _, tc := range append(itcases, itcasesExtra...) {
			a, b, c := itSeries{newListSeriesIterator(tc.a)},
				itSeries{newListSeriesIterator(tc.b)},
				itSeries{newListSeriesIterator(tc.c)}

			res := newVerticalMergeSeriesIterator(a, b, c)
			exp := newListSeriesIterator([]tsdbutil.Sample(tc.exp))

			smplExp, errExp := expandSeriesIterator(exp)
			smplRes, errRes := expandSeriesIterator(res)

			testutil.Equals(t, errExp, errRes)
			testutil.Equals(t, smplExp, smplRes)
		}

		t.Run("Seek", func(t *testing.T) {
			for _, tc := range seekcases {
				ress := []SeriesIterator{
					newChainedSeriesIterator(
						itSeries{newListSeriesIterator(tc.a)},
						itSeries{newListSeriesIterator(tc.b)},
						itSeries{newListSeriesIterator(tc.c)},
					),
					newVerticalMergeSeriesIterator(
						itSeries{newListSeriesIterator(tc.a)},
						itSeries{newListSeriesIterator(tc.b)},
						itSeries{newListSeriesIterator(tc.c)},
					),
				}

				for _, res := range ress {
					exp := newListSeriesIterator(tc.exp)

					testutil.Equals(t, tc.success, res.Seek(tc.seek))

					if tc.success {
						// Init the list and then proceed to check.
						remaining := exp.Next()
						testutil.Assert(t, remaining == true, "")

						for remaining {
							sExp, eExp := exp.At()
							sRes, eRes := res.At()
							testutil.Equals(t, eExp, eRes)
							testutil.Equals(t, sExp, sRes)

							remaining = exp.Next()
							testutil.Equals(t, remaining, res.Next())
						}
					}
				}
			}
		})
	})
}

// Regression for: https://github.com/prometheus/tsdb/pull/97
func TestChunkSeriesIterator_DoubleSeek(t *testing.T) {
	chkMetas := []chunks.Meta{
		tsdbutil.ChunkFromSamples([]tsdbutil.Sample{}),
		tsdbutil.ChunkFromSamples([]tsdbutil.Sample{sample{1, 1}, sample{2, 2}, sample{3, 3}}),
		tsdbutil.ChunkFromSamples([]tsdbutil.Sample{sample{4, 4}, sample{5, 5}}),
	}

	res := newChunkSeriesIterator(chkMetas, nil, 2, 8)
	testutil.Assert(t, res.Seek(1) == true, "")
	testutil.Assert(t, res.Seek(2) == true, "")
	ts, v := res.At()
	testutil.Equals(t, int64(2), ts)
	testutil.Equals(t, float64(2), v)
}

// Regression when seeked chunks were still found via binary search and we always
// skipped to the end when seeking a value in the current chunk.
func TestChunkSeriesIterator_SeekInCurrentChunk(t *testing.T) {
	metas := []chunks.Meta{
		tsdbutil.ChunkFromSamples([]tsdbutil.Sample{}),
		tsdbutil.ChunkFromSamples([]tsdbutil.Sample{sample{1, 2}, sample{3, 4}, sample{5, 6}, sample{7, 8}}),
		tsdbutil.ChunkFromSamples([]tsdbutil.Sample{}),
	}

	it := newChunkSeriesIterator(metas, nil, 1, 7)

	testutil.Assert(t, it.Next() == true, "")
	ts, v := it.At()
	testutil.Equals(t, int64(1), ts)
	testutil.Equals(t, float64(2), v)

	testutil.Assert(t, it.Seek(4) == true, "")
	ts, v = it.At()
	testutil.Equals(t, int64(5), ts)
	testutil.Equals(t, float64(6), v)
}

// Regression when calling Next() with a time bounded to fit within two samples.
// Seek gets called and advances beyond the max time, which was just accepted as a valid sample.
func TestChunkSeriesIterator_NextWithMinTime(t *testing.T) {
	metas := []chunks.Meta{
		tsdbutil.ChunkFromSamples([]tsdbutil.Sample{sample{1, 6}, sample{5, 6}, sample{7, 8}}),
	}

	it := newChunkSeriesIterator(metas, nil, 2, 4)
	testutil.Assert(t, it.Next() == false, "")
}

func TestPopulatedCSReturnsValidChunkSlice(t *testing.T) {
	lbls := []labels.Labels{labels.New(labels.Label{"a", "b"})}
	chunkMetas := [][]chunks.Meta{
		{
			{MinTime: 1, MaxTime: 2, Ref: 1},
			{MinTime: 3, MaxTime: 4, Ref: 2},
			{MinTime: 10, MaxTime: 12, Ref: 3},
		},
	}

	cr := mockChunkReader(
		map[uint64]chunkenc.Chunk{
			1: chunkenc.NewXORChunk(),
			2: chunkenc.NewXORChunk(),
			3: chunkenc.NewXORChunk(),
		},
	)

	m := &mockChunkSeriesSet{l: lbls, cm: chunkMetas, i: -1}
	p := &populatedChunkSeries{
		set:    m,
		chunks: cr,

		mint: 0,
		maxt: 0,
	}

	testutil.Assert(t, p.Next() == false, "")

	p.mint = 6
	p.maxt = 9
	testutil.Assert(t, p.Next() == false, "")

	// Test the case where 1 chunk could cause an unpopulated chunk to be returned.
	chunkMetas = [][]chunks.Meta{
		{
			{MinTime: 1, MaxTime: 2, Ref: 1},
		},
	}

	m = &mockChunkSeriesSet{l: lbls, cm: chunkMetas, i: -1}
	p = &populatedChunkSeries{
		set:    m,
		chunks: cr,

		mint: 10,
		maxt: 15,
	}
	testutil.Assert(t, p.Next() == false, "")
}

type mockChunkSeriesSet struct {
	l  []labels.Labels
	cm [][]chunks.Meta

	i int
}

func (m *mockChunkSeriesSet) Next() bool {
	if len(m.l) != len(m.cm) {
		return false
	}
	m.i++
	return m.i < len(m.l)
}

func (m *mockChunkSeriesSet) At() (labels.Labels, []chunks.Meta, Intervals) {
	return m.l[m.i], m.cm[m.i], nil
}

func (m *mockChunkSeriesSet) Err() error {
	return nil
}

// Test the cost of merging series sets for different number of merged sets and their size.
// The subset are all equivalent so this does not capture merging of partial or non-overlapping sets well.
func BenchmarkMergedSeriesSet(b *testing.B) {
	var sel func(sets []SeriesSet) SeriesSet

	sel = func(sets []SeriesSet) SeriesSet {
		if len(sets) == 0 {
			return EmptySeriesSet()
		}
		if len(sets) == 1 {
			return sets[0]
		}
		l := len(sets) / 2
		return newMergedSeriesSet(sel(sets[:l]), sel(sets[l:]))
	}

	for _, k := range []int{
		100,
		1000,
		10000,
		20000,
	} {
		for _, j := range []int{1, 2, 4, 8, 16, 32} {
			b.Run(fmt.Sprintf("series=%d,blocks=%d", k, j), func(b *testing.B) {
				lbls, err := labels.ReadLabels(filepath.Join("testdata", "20kseries.json"), k)
				testutil.Ok(b, err)

				sort.Sort(labels.Slice(lbls))

				in := make([][]Series, j)

				for _, l := range lbls {
					l2 := l
					for j := range in {
						in[j] = append(in[j], &mockSeries{labels: func() labels.Labels { return l2 }})
					}
				}

				b.ResetTimer()

				for i := 0; i < b.N; i++ {
					var sets []SeriesSet
					for _, s := range in {
						sets = append(sets, newMockSeriesSet(s))
					}
					ms := sel(sets)

					i := 0
					for ms.Next() {
						i++
					}
					testutil.Ok(b, ms.Err())
					testutil.Equals(b, len(lbls), i)
				}
			})
		}
	}
}

func BenchmarkPersistedQueries(b *testing.B) {
	for _, nSeries := range []int{10, 100} {
		for _, nSamples := range []int64{1000, 10000, 100000} {
			b.Run(fmt.Sprintf("series=%d,samplesPerSeries=%d", nSeries, nSamples), func(b *testing.B) {
				dir, err := ioutil.TempDir("", "bench_persisted")
				testutil.Ok(b, err)
				defer os.RemoveAll(dir)
<<<<<<< HEAD
				block, err := OpenBlock(nil, createBlock(b, dir, genSeries(nSeries, 10, 1, int64(nSamples), true)), nil)
=======

				block, err := OpenBlock(nil, createBlock(b, dir, genSeries(nSeries, 10, 1, int64(nSamples))), nil)
>>>>>>> c59ed492
				testutil.Ok(b, err)
				defer block.Close()

				q, err := NewBlockQuerier(block, block.Meta().MinTime, block.Meta().MaxTime)
				testutil.Ok(b, err)
				defer q.Close()

				b.ResetTimer()
				b.ReportAllocs()

				for i := 0; i < b.N; i++ {
					ss, err := q.Select(labels.NewMustRegexpMatcher("__name__", ".+"))
					for ss.Next() {
						s := ss.At()
						s.Labels()
						it := s.Iterator()
						for it.Next() {
						}
						testutil.Ok(b, it.Err())
					}
					testutil.Ok(b, ss.Err())
					testutil.Ok(b, err)
				}
			})
		}
	}
}

type mockChunkReader map[uint64]chunkenc.Chunk

func (cr mockChunkReader) Chunk(id uint64) (chunkenc.Chunk, error) {
	chk, ok := cr[id]
	if ok {
		return chk, nil
	}

	return nil, errors.New("Chunk with ref not found")
}

func (cr mockChunkReader) Close() error {
	return nil
}

func TestDeletedIterator(t *testing.T) {
	chk := chunkenc.NewXORChunk()
	app, err := chk.Appender()
	testutil.Ok(t, err)
	// Insert random stuff from (0, 1000).
	act := make([]sample, 1000)
	for i := 0; i < 1000; i++ {
		act[i].t = int64(i)
		act[i].v = rand.Float64()
		app.Append(act[i].t, act[i].v)
	}

	cases := []struct {
		r Intervals
	}{
		{r: Intervals{{1, 20}}},
		{r: Intervals{{1, 10}, {12, 20}, {21, 23}, {25, 30}}},
		{r: Intervals{{1, 10}, {12, 20}, {20, 30}}},
		{r: Intervals{{1, 10}, {12, 23}, {25, 30}}},
		{r: Intervals{{1, 23}, {12, 20}, {25, 30}}},
		{r: Intervals{{1, 23}, {12, 20}, {25, 3000}}},
		{r: Intervals{{0, 2000}}},
		{r: Intervals{{500, 2000}}},
		{r: Intervals{{0, 200}}},
		{r: Intervals{{1000, 20000}}},
	}

	for _, c := range cases {
		i := int64(-1)
		it := &deletedIterator{it: chk.Iterator(), intervals: c.r[:]}
		ranges := c.r[:]
		for it.Next() {
			i++
			for _, tr := range ranges {
				if tr.inBounds(i) {
					i = tr.Maxt + 1
					ranges = ranges[1:]
				}
			}

			testutil.Assert(t, i < 1000, "")

			ts, v := it.At()
			testutil.Equals(t, act[i].t, ts)
			testutil.Equals(t, act[i].v, v)
		}
		// There has been an extra call to Next().
		i++
		for _, tr := range ranges {
			if tr.inBounds(i) {
				i = tr.Maxt + 1
				ranges = ranges[1:]
			}
		}

		testutil.Assert(t, i >= 1000, "")
		testutil.Ok(t, it.Err())
	}
}

type series struct {
	l      labels.Labels
	chunks []chunks.Meta
}

type mockIndex struct {
	series     map[uint64]series
	labelIndex map[string][]string
	postings   map[labels.Label][]uint64
	symbols    map[string]struct{}
}

func newMockIndex() mockIndex {
	ix := mockIndex{
		series:     make(map[uint64]series),
		labelIndex: make(map[string][]string),
		postings:   make(map[labels.Label][]uint64),
		symbols:    make(map[string]struct{}),
	}
	return ix
}

func (m mockIndex) Symbols() (map[string]struct{}, error) {
	return m.symbols, nil
}

func (m mockIndex) AddSeries(ref uint64, l labels.Labels, chunks ...chunks.Meta) error {
	if _, ok := m.series[ref]; ok {
		return errors.Errorf("series with reference %d already added", ref)
	}
	for _, lbl := range l {
		m.symbols[lbl.Name] = struct{}{}
		m.symbols[lbl.Value] = struct{}{}
	}

	s := series{l: l}
	// Actual chunk data is not stored in the index.
	for _, c := range chunks {
		c.Chunk = nil
		s.chunks = append(s.chunks, c)
	}
	m.series[ref] = s

	return nil
}

func (m mockIndex) WriteLabelIndex(names []string, values []string) error {
	// TODO support composite indexes
	if len(names) != 1 {
		return errors.New("composite indexes not supported yet")
	}
	sort.Strings(values)
	m.labelIndex[names[0]] = values
	return nil
}

func (m mockIndex) WritePostings(name, value string, it index.Postings) error {
	l := labels.Label{Name: name, Value: value}
	if _, ok := m.postings[l]; ok {
		return errors.Errorf("postings for %s already added", l)
	}
	ep, err := index.ExpandPostings(it)
	if err != nil {
		return err
	}
	m.postings[l] = ep
	return nil
}

func (m mockIndex) Close() error {
	return nil
}

func (m mockIndex) LabelValues(names ...string) (index.StringTuples, error) {
	// TODO support composite indexes
	if len(names) != 1 {
		return nil, errors.New("composite indexes not supported yet")
	}

	return index.NewStringTuples(m.labelIndex[names[0]], 1)
}

func (m mockIndex) Postings(name, value string) (index.Postings, error) {
	l := labels.Label{Name: name, Value: value}
	return index.NewListPostings(m.postings[l]), nil
}

func (m mockIndex) SortedPostings(p index.Postings) index.Postings {
	ep, err := index.ExpandPostings(p)
	if err != nil {
		return index.ErrPostings(errors.Wrap(err, "expand postings"))
	}

	sort.Slice(ep, func(i, j int) bool {
		return labels.Compare(m.series[ep[i]].l, m.series[ep[j]].l) < 0
	})
	return index.NewListPostings(ep)
}

func (m mockIndex) Series(ref uint64, lset *labels.Labels, chks *[]chunks.Meta) error {
	s, ok := m.series[ref]
	if !ok {
		return ErrNotFound
	}
	*lset = append((*lset)[:0], s.l...)
	*chks = append((*chks)[:0], s.chunks...)

	return nil
}

func (m mockIndex) LabelIndices() ([][]string, error) {
	res := make([][]string, 0, len(m.labelIndex))
	for k := range m.labelIndex {
		res = append(res, []string{k})
	}
	return res, nil
}

func (m mockIndex) LabelNames() ([]string, error) {
	labelNames := make([]string, 0, len(m.labelIndex))
	for name := range m.labelIndex {
		labelNames = append(labelNames, name)
	}
	sort.Strings(labelNames)
	return labelNames, nil
}

func benchPersistedQuery(b *testing.B, series []Series, selector labels.Selector, expand bool) {
	dir, err := ioutil.TempDir("", "test_persisted_query")
	if err != nil {
		b.Fatalf("Opening test dir failed: %s", err)
	}
	defer os.RemoveAll(dir)
	block, err := OpenBlock(nil, createBlock(b, dir, series), nil)
	testutil.Ok(b, err)

	q, err := NewBlockQuerier(block, 0, 10)
	testutil.Ok(b, err)
	benchQuery(b, q, selector, expand)
	testutil.Ok(b, q.Close())
}

func benchInMemQuery(b *testing.B, series []Series, selector labels.Selector, expand bool) {
	head := createHead(b, series)
	q, err := NewBlockQuerier(head, 0, 10)
	testutil.Ok(b, err)
	benchQuery(b, q, selector, expand)
	testutil.Ok(b, q.Close())
}

func benchQuery(b *testing.B, q Querier, selector labels.Selector, expand bool) {
	b.ResetTimer()
	b.ReportAllocs()
	for i := 0; i < b.N; i++ {
		ss, err := q.Select(selector...)
		testutil.Ok(b, err)
		if expand {
			for ss.Next() {
				s := ss.At()
				s.Labels()
				s.Iterator()
			}
			testutil.Ok(b, ss.Err())
		}
	}
}

func BenchmarkInMemQueries_Series_1M_EQSelector_1_Expansion(b *testing.B) {
	benchInMemQuery(b, genSeries(60, 2, 0, 10, false), labels.Selector{labels.NewEqualMatcher(defaultLabelName+"1", defaultLabelValue+"5")}, true)
}
func BenchmarkInMemQueries_Series_1M_EQSelector_2_Expansion(b *testing.B) {
	benchInMemQuery(b, genSeries(60, 2, 0, 10, false), labels.Selector{
		labels.NewEqualMatcher(defaultLabelName+"1", defaultLabelValue+"5"),
		labels.NewEqualMatcher(defaultLabelName+"2", defaultLabelValue+"4"),
	}, true)
}
func BenchmarkInMemQueries_Series_1M_EQSelector_3_Expansion(b *testing.B) {
	benchInMemQuery(b, genSeries(60, 2, 0, 10, false), labels.Selector{
		labels.NewEqualMatcher(defaultLabelName+"1", defaultLabelValue+"5"),
		labels.NewEqualMatcher(defaultLabelName+"2", defaultLabelValue+"4"),
		labels.NewEqualMatcher(defaultLabelName+"3", defaultLabelValue+"4"),
	}, true)
}
func BenchmarkPersistedQueries_Series_1M_EQSelector_1_Expansion(b *testing.B) {
	benchInMemQuery(b, genSeries(60, 2, 0, 10, false), labels.Selector{labels.NewEqualMatcher(defaultLabelName+"1", defaultLabelValue+"5")}, true)
}
func BenchmarkPersistedQueries_Series_1M_EQSelector_2_Expansion(b *testing.B) {
	benchInMemQuery(b, genSeries(60, 2, 0, 10, false), labels.Selector{
		labels.NewEqualMatcher(defaultLabelName+"1", defaultLabelValue+"5"),
		labels.NewEqualMatcher(defaultLabelName+"2", defaultLabelValue+"4"),
	}, true)
}
func BenchmarkPersistedQueries_Series_1M_EQSelector_3_Expansion(b *testing.B) {
	benchInMemQuery(b, genSeries(60, 2, 0, 10, false), labels.Selector{
		labels.NewEqualMatcher(defaultLabelName+"1", defaultLabelValue+"5"),
		labels.NewEqualMatcher(defaultLabelName+"2", defaultLabelValue+"4"),
		labels.NewEqualMatcher(defaultLabelName+"3", defaultLabelValue+"4"),
	}, true)
}
func BenchmarkInMemQueries_Series_1M_RESelector_1_Expansion(b *testing.B) {
	benchInMemQuery(b, genSeries(300, 2, 0, 10, false), labels.Selector{labels.NewEqualMatcher(defaultLabelName+"2", defaultLabelValue+".*0")}, true)
}
func BenchmarkInMemQueries_Series_1M_RESelector_2_Expansion(b *testing.B) {
	benchInMemQuery(b, genSeries(300, 2, 0, 10, false), labels.Selector{
		labels.NewMustRegexpMatcher(defaultLabelName+"1", defaultLabelValue+".*0"),
		labels.NewMustRegexpMatcher(defaultLabelName+"2", defaultLabelValue+"4.*"),
	}, true)
}
func BenchmarkInMemQueries_Series_1M_RESelector_3_Expansion(b *testing.B) {
	benchInMemQuery(b, genSeries(300, 2, 0, 10, false), labels.Selector{
		labels.NewMustRegexpMatcher(defaultLabelName+"0", defaultLabelValue+"5.*"),
		labels.NewMustRegexpMatcher(defaultLabelName+"1", defaultLabelValue+".*4"),
		labels.NewMustRegexpMatcher(defaultLabelName+"2", defaultLabelValue+".*4"),
	}, true)
}
func BenchmarkPersistedQueries_Series_1M_RESelector_1_Expansion(b *testing.B) {
	benchInMemQuery(b, genSeries(300, 2, 0, 10, false), labels.Selector{labels.NewEqualMatcher(defaultLabelName+"2", defaultLabelValue+".*0")}, true)
}
func BenchmarkPersistedQueries_Series_1M_RESelector_2_Expansion(b *testing.B) {
	benchInMemQuery(b, genSeries(300, 2, 0, 10, false), labels.Selector{
		labels.NewMustRegexpMatcher(defaultLabelName+"1", defaultLabelValue+".*0"),
		labels.NewMustRegexpMatcher(defaultLabelName+"2", defaultLabelValue+"4.*"),
	}, true)
}
func BenchmarkPersistedQueries_Series_1M_RESelector_3_Expansion(b *testing.B) {
	benchInMemQuery(b, genSeries(300, 2, 0, 10, false), labels.Selector{
		labels.NewMustRegexpMatcher(defaultLabelName+"0", defaultLabelValue+"5.*"),
		labels.NewMustRegexpMatcher(defaultLabelName+"1", defaultLabelValue+".*4"),
		labels.NewMustRegexpMatcher(defaultLabelName+"2", defaultLabelValue+".*4"),
	}, true)
}
func BenchmarkPersistedQueries_3Blocks_Series_1M_EQSelector_1_Expansion(b *testing.B) {
	qs := []Querier{}
	for i := 0; i < 3; i++ {
		dir, err := ioutil.TempDir("", "bench_persisted")
		testutil.Ok(b, err)
		defer os.RemoveAll(dir)
		block, err := OpenBlock(nil, createBlock(b, dir, genSeries(60, 2, 0, 20, true)), nil)
		testutil.Ok(b, err)
		q, err := NewBlockQuerier(block, 0, 20)
		testutil.Ok(b, err)
		qs = append(qs, q)
	}
	q := &querier{blocks: qs}
	benchQuery(b, q, labels.Selector{labels.NewEqualMatcher(defaultLabelName+"1", defaultLabelValue+"5")}, true)
}
func BenchmarkPersistedQueries_3Blocks_Series_1M_EQSelector_2_Expansion(b *testing.B) {
	qs := []Querier{}
	for i := 0; i < 3; i++ {
		dir, err := ioutil.TempDir("", "bench_persisted")
		testutil.Ok(b, err)
		defer os.RemoveAll(dir)
		block, err := OpenBlock(nil, createBlock(b, dir, genSeries(60, 2, 0, 20, true)), nil)
		testutil.Ok(b, err)
		q, err := NewBlockQuerier(block, 0, 20)
		testutil.Ok(b, err)
		qs = append(qs, q)
	}
	q := &querier{blocks: qs}
	benchQuery(b, q, labels.Selector{
		labels.NewEqualMatcher(defaultLabelName+"1", defaultLabelValue+"5"),
		labels.NewEqualMatcher(defaultLabelName+"2", defaultLabelValue+"4"),
	}, true)
}
func BenchmarkPersistedQueries_3Blocks_Series_1M_EQSelector_3_Expansion(b *testing.B) {
	qs := []Querier{}
	for i := 0; i < 3; i++ {
		dir, err := ioutil.TempDir("", "bench_persisted")
		testutil.Ok(b, err)
		defer os.RemoveAll(dir)
		block, err := OpenBlock(nil, createBlock(b, dir, genSeries(60, 2, 0, 20, true)), nil)
		testutil.Ok(b, err)
		q, err := NewBlockQuerier(block, 0, 20)
		testutil.Ok(b, err)
		qs = append(qs, q)
	}
	q := &querier{blocks: qs}
	benchQuery(b, q, labels.Selector{
		labels.NewEqualMatcher(defaultLabelName+"1", defaultLabelValue+"5"),
		labels.NewEqualMatcher(defaultLabelName+"2", defaultLabelValue+"4"),
		labels.NewEqualMatcher(defaultLabelName+"3", defaultLabelValue+"4"),
	}, true)
}
func BenchmarkPersistedQueries_3Blocks_Series_1M_RESelector_1_Expansion(b *testing.B) {
	qs := []Querier{}
	for i := 0; i < 3; i++ {
		dir, err := ioutil.TempDir("", "bench_persisted")
		testutil.Ok(b, err)
		defer os.RemoveAll(dir)
		block, err := OpenBlock(nil, createBlock(b, dir, genSeries(300, 2, 0, 20, true)), nil)
		testutil.Ok(b, err)
		q, err := NewBlockQuerier(block, 0, 20)
		testutil.Ok(b, err)
		qs = append(qs, q)
	}
	q := &querier{blocks: qs}
	benchQuery(b, q, labels.Selector{labels.NewEqualMatcher(defaultLabelName+"2", defaultLabelValue+".*0")}, true)
}
func BenchmarkPersistedQueries_3Blocks_Series_1M_RESelector_2_Expansion(b *testing.B) {
	qs := []Querier{}
	for i := 0; i < 3; i++ {
		dir, err := ioutil.TempDir("", "bench_persisted")
		testutil.Ok(b, err)
		defer os.RemoveAll(dir)
		block, err := OpenBlock(nil, createBlock(b, dir, genSeries(300, 2, 0, 20, true)), nil)
		testutil.Ok(b, err)
		q, err := NewBlockQuerier(block, 0, 20)
		testutil.Ok(b, err)
		qs = append(qs, q)
	}
	q := &querier{blocks: qs}
	benchQuery(b, q, labels.Selector{
		labels.NewMustRegexpMatcher(defaultLabelName+"1", defaultLabelValue+".*0"),
		labels.NewMustRegexpMatcher(defaultLabelName+"2", defaultLabelValue+"4.*"),
	}, true)
}
func BenchmarkPersistedQueries_3Blocks_Series_1M_RESelector_3_Expansion(b *testing.B) {
	qs := []Querier{}
	for i := 0; i < 3; i++ {
		dir, err := ioutil.TempDir("", "bench_persisted")
		testutil.Ok(b, err)
		defer os.RemoveAll(dir)
		block, err := OpenBlock(nil, createBlock(b, dir, genSeries(300, 2, 0, 20, true)), nil)
		testutil.Ok(b, err)
		q, err := NewBlockQuerier(block, 0, 20)
		testutil.Ok(b, err)
		qs = append(qs, q)
	}
	q := &querier{blocks: qs}
	benchQuery(b, q, labels.Selector{
		labels.NewMustRegexpMatcher(defaultLabelName+"0", defaultLabelValue+"5.*"),
		labels.NewMustRegexpMatcher(defaultLabelName+"1", defaultLabelValue+".*4"),
		labels.NewMustRegexpMatcher(defaultLabelName+"2", defaultLabelValue+".*4"),
	}, true)
}
func BenchmarkPersistedQueries_10Blocks_Series_1M_EQSelector_1_Expansion(b *testing.B) {
	qs := []Querier{}
	for i := 0; i < 10; i++ {
		dir, err := ioutil.TempDir("", "bench_persisted")
		testutil.Ok(b, err)
		defer os.RemoveAll(dir)
		block, err := OpenBlock(nil, createBlock(b, dir, genSeries(60, 2, 0, 20, true)), nil)
		testutil.Ok(b, err)
		q, err := NewBlockQuerier(block, 0, 20)
		testutil.Ok(b, err)
		qs = append(qs, q)
	}
	q := &querier{blocks: qs}
	benchQuery(b, q, labels.Selector{labels.NewEqualMatcher(defaultLabelName+"1", defaultLabelValue+"5")}, true)
}
func BenchmarkPersistedQueries_10Blocks_Series_1M_EQSelector_2_Expansion(b *testing.B) {
	qs := []Querier{}
	for i := 0; i < 10; i++ {
		dir, err := ioutil.TempDir("", "bench_persisted")
		testutil.Ok(b, err)
		defer os.RemoveAll(dir)
		block, err := OpenBlock(nil, createBlock(b, dir, genSeries(60, 2, 0, 20, true)), nil)
		testutil.Ok(b, err)
		q, err := NewBlockQuerier(block, 0, 20)
		testutil.Ok(b, err)
		qs = append(qs, q)
	}
	q := &querier{blocks: qs}
	benchQuery(b, q, labels.Selector{
		labels.NewEqualMatcher(defaultLabelName+"1", defaultLabelValue+"5"),
		labels.NewEqualMatcher(defaultLabelName+"2", defaultLabelValue+"4"),
	}, true)
}
func BenchmarkPersistedQueries_10Blocks_Series_1M_EQSelector_3_Expansion(b *testing.B) {
	qs := []Querier{}
	for i := 0; i < 3; i++ {
		dir, err := ioutil.TempDir("", "bench_persisted")
		testutil.Ok(b, err)
		defer os.RemoveAll(dir)
		block, err := OpenBlock(nil, createBlock(b, dir, genSeries(60, 2, 0, 20, true)), nil)
		testutil.Ok(b, err)
		q, err := NewBlockQuerier(block, 0, 20)
		testutil.Ok(b, err)
		qs = append(qs, q)
	}
	q := &querier{blocks: qs}
	benchQuery(b, q, labels.Selector{
		labels.NewEqualMatcher(defaultLabelName+"1", defaultLabelValue+"5"),
		labels.NewEqualMatcher(defaultLabelName+"2", defaultLabelValue+"4"),
		labels.NewEqualMatcher(defaultLabelName+"3", defaultLabelValue+"4"),
	}, true)
}
func BenchmarkPersistedQueries_10Blocks_Series_1M_RESelector_1_Expansion(b *testing.B) {
	qs := []Querier{}
	for i := 0; i < 3; i++ {
		dir, err := ioutil.TempDir("", "bench_persisted")
		testutil.Ok(b, err)
		defer os.RemoveAll(dir)
		block, err := OpenBlock(nil, createBlock(b, dir, genSeries(300, 2, 0, 20, true)), nil)
		testutil.Ok(b, err)
		q, err := NewBlockQuerier(block, 0, 20)
		testutil.Ok(b, err)
		qs = append(qs, q)
	}
	q := &querier{blocks: qs}
	benchQuery(b, q, labels.Selector{labels.NewEqualMatcher(defaultLabelName+"2", defaultLabelValue+".*0")}, true)
}
func BenchmarkPersistedQueries_10Blocks_Series_1M_RESelector_2_Expansion(b *testing.B) {
	qs := []Querier{}
	for i := 0; i < 3; i++ {
		dir, err := ioutil.TempDir("", "bench_persisted")
		testutil.Ok(b, err)
		defer os.RemoveAll(dir)
		block, err := OpenBlock(nil, createBlock(b, dir, genSeries(300, 2, 0, 20, true)), nil)
		testutil.Ok(b, err)
		q, err := NewBlockQuerier(block, 0, 20)
		testutil.Ok(b, err)
		qs = append(qs, q)
	}
	q := &querier{blocks: qs}
	benchQuery(b, q, labels.Selector{
		labels.NewMustRegexpMatcher(defaultLabelName+"1", defaultLabelValue+".*0"),
		labels.NewMustRegexpMatcher(defaultLabelName+"2", defaultLabelValue+"4.*"),
	}, true)
}
func BenchmarkPersistedQueries_10Blocks_Series_1M_RESelector_3_Expansion(b *testing.B) {
	qs := []Querier{}
	for i := 0; i < 3; i++ {
		dir, err := ioutil.TempDir("", "bench_persisted")
		testutil.Ok(b, err)
		defer os.RemoveAll(dir)
		block, err := OpenBlock(nil, createBlock(b, dir, genSeries(300, 2, 0, 20, true)), nil)
		testutil.Ok(b, err)
		q, err := NewBlockQuerier(block, 0, 20)
		testutil.Ok(b, err)
		qs = append(qs, q)
	}
	q := &querier{blocks: qs}
	benchQuery(b, q, labels.Selector{
		labels.NewMustRegexpMatcher(defaultLabelName+"0", defaultLabelValue+"5.*"),
		labels.NewMustRegexpMatcher(defaultLabelName+"1", defaultLabelValue+".*4"),
		labels.NewMustRegexpMatcher(defaultLabelName+"2", defaultLabelValue+".*4"),
	}, true)
}

type mockSeries struct {
	labels   func() labels.Labels
	iterator func() SeriesIterator
}

func newSeries(l map[string]string, s []tsdbutil.Sample) Series {
	return &mockSeries{
		labels:   func() labels.Labels { return labels.FromMap(l) },
		iterator: func() SeriesIterator { return newListSeriesIterator(s) },
	}
}
func (m *mockSeries) Labels() labels.Labels    { return m.labels() }
func (m *mockSeries) Iterator() SeriesIterator { return m.iterator() }

type listSeriesIterator struct {
	list []tsdbutil.Sample
	idx  int
}

func newListSeriesIterator(list []tsdbutil.Sample) *listSeriesIterator {
	return &listSeriesIterator{list: list, idx: -1}
}

func (it *listSeriesIterator) At() (int64, float64) {
	s := it.list[it.idx]
	return s.T(), s.V()
}

func (it *listSeriesIterator) Next() bool {
	it.idx++
	return it.idx < len(it.list)
}

func (it *listSeriesIterator) Seek(t int64) bool {
	if it.idx == -1 {
		it.idx = 0
	}
	// Do binary search between current position and end.
	it.idx = sort.Search(len(it.list)-it.idx, func(i int) bool {
		s := it.list[i+it.idx]
		return s.T() >= t
	})

	return it.idx < len(it.list)
}

func (it *listSeriesIterator) Err() error {
	return nil
}

func BenchmarkQueryIterator(b *testing.B) {
	cases := []struct {
		numBlocks                   int
		numSeries                   int
		numSamplesPerSeriesPerBlock int
		overlapPercentages          []int // >=0, <=100, this is w.r.t. the previous block.
	}{
		{
			numBlocks:                   20,
			numSeries:                   1000,
			numSamplesPerSeriesPerBlock: 20000,
			overlapPercentages:          []int{0, 10, 30},
		},
	}

	for _, c := range cases {
		for _, overlapPercentage := range c.overlapPercentages {
			benchMsg := fmt.Sprintf("nBlocks=%d,nSeries=%d,numSamplesPerSeriesPerBlock=%d,overlap=%d%%",
				c.numBlocks, c.numSeries, c.numSamplesPerSeriesPerBlock, overlapPercentage)

			b.Run(benchMsg, func(b *testing.B) {
				dir, err := ioutil.TempDir("", "bench_query_iterator")
				testutil.Ok(b, err)
				defer func() {
					testutil.Ok(b, os.RemoveAll(dir))
				}()

				var (
					blocks          []*Block
					overlapDelta    = int64(overlapPercentage * c.numSamplesPerSeriesPerBlock / 100)
					prefilledLabels []map[string]string
					generatedSeries []Series
				)
				for i := int64(0); i < int64(c.numBlocks); i++ {
					offset := i * overlapDelta
					mint := i*int64(c.numSamplesPerSeriesPerBlock) - offset
					maxt := mint + int64(c.numSamplesPerSeriesPerBlock) - 1
					if len(prefilledLabels) == 0 {
						generatedSeries = genSeries(c.numSeries, 10, mint, maxt)
						for _, s := range generatedSeries {
							prefilledLabels = append(prefilledLabels, s.Labels().Map())
						}
					} else {
						generatedSeries = populateSeries(prefilledLabels, mint, maxt)
					}
					block, err := OpenBlock(nil, createBlock(b, dir, generatedSeries), nil)
					testutil.Ok(b, err)
					blocks = append(blocks, block)
					defer block.Close()
				}

				que := &querier{
					blocks: make([]Querier, 0, len(blocks)),
				}
				for _, blk := range blocks {
					q, err := NewBlockQuerier(blk, math.MinInt64, math.MaxInt64)
					testutil.Ok(b, err)
					que.blocks = append(que.blocks, q)
				}

				var sq Querier = que
				if overlapPercentage > 0 {
					sq = &verticalQuerier{
						querier: *que,
					}
				}
				defer sq.Close()

				b.ResetTimer()
				b.ReportAllocs()

				ss, err := sq.Select(labels.NewMustRegexpMatcher("__name__", ".*"))
				testutil.Ok(b, err)
				for ss.Next() {
					it := ss.At().Iterator()
					for it.Next() {
					}
					testutil.Ok(b, it.Err())
				}
				testutil.Ok(b, ss.Err())
				testutil.Ok(b, err)
			})
		}
	}
}

func BenchmarkQuerySeek(b *testing.B) {
	cases := []struct {
		numBlocks                   int
		numSeries                   int
		numSamplesPerSeriesPerBlock int
		overlapPercentages          []int // >=0, <=100, this is w.r.t. the previous block.
	}{
		{
			numBlocks:                   20,
			numSeries:                   100,
			numSamplesPerSeriesPerBlock: 2000,
			overlapPercentages:          []int{0, 10, 30, 50},
		},
	}

	for _, c := range cases {
		for _, overlapPercentage := range c.overlapPercentages {
			benchMsg := fmt.Sprintf("nBlocks=%d,nSeries=%d,numSamplesPerSeriesPerBlock=%d,overlap=%d%%",
				c.numBlocks, c.numSeries, c.numSamplesPerSeriesPerBlock, overlapPercentage)

			b.Run(benchMsg, func(b *testing.B) {
				dir, err := ioutil.TempDir("", "bench_query_iterator")
				testutil.Ok(b, err)
				defer func() {
					testutil.Ok(b, os.RemoveAll(dir))
				}()

				var (
					blocks          []*Block
					overlapDelta    = int64(overlapPercentage * c.numSamplesPerSeriesPerBlock / 100)
					prefilledLabels []map[string]string
					generatedSeries []Series
				)
				for i := int64(0); i < int64(c.numBlocks); i++ {
					offset := i * overlapDelta
					mint := i*int64(c.numSamplesPerSeriesPerBlock) - offset
					maxt := mint + int64(c.numSamplesPerSeriesPerBlock) - 1
					if len(prefilledLabels) == 0 {
						generatedSeries = genSeries(c.numSeries, 10, mint, maxt)
						for _, s := range generatedSeries {
							prefilledLabels = append(prefilledLabels, s.Labels().Map())
						}
					} else {
						generatedSeries = populateSeries(prefilledLabels, mint, maxt)
					}
					block, err := OpenBlock(nil, createBlock(b, dir, generatedSeries), nil)
					testutil.Ok(b, err)
					blocks = append(blocks, block)
					defer block.Close()
				}

				que := &querier{
					blocks: make([]Querier, 0, len(blocks)),
				}
				for _, blk := range blocks {
					q, err := NewBlockQuerier(blk, math.MinInt64, math.MaxInt64)
					testutil.Ok(b, err)
					que.blocks = append(que.blocks, q)
				}

				var sq Querier = que
				if overlapPercentage > 0 {
					sq = &verticalQuerier{
						querier: *que,
					}
				}
				defer sq.Close()

				mint := blocks[0].meta.MinTime
				maxt := blocks[len(blocks)-1].meta.MaxTime

				b.ResetTimer()
				b.ReportAllocs()

				ss, err := sq.Select(labels.NewMustRegexpMatcher("__name__", ".*"))
				for ss.Next() {
					it := ss.At().Iterator()
					for t := mint; t <= maxt; t++ {
						it.Seek(t)
					}
					testutil.Ok(b, it.Err())
				}
				testutil.Ok(b, ss.Err())
				testutil.Ok(b, err)
			})
		}
	}
}<|MERGE_RESOLUTION|>--- conflicted
+++ resolved
@@ -1233,12 +1233,7 @@
 				dir, err := ioutil.TempDir("", "bench_persisted")
 				testutil.Ok(b, err)
 				defer os.RemoveAll(dir)
-<<<<<<< HEAD
 				block, err := OpenBlock(nil, createBlock(b, dir, genSeries(nSeries, 10, 1, int64(nSamples), true)), nil)
-=======
-
-				block, err := OpenBlock(nil, createBlock(b, dir, genSeries(nSeries, 10, 1, int64(nSamples))), nil)
->>>>>>> c59ed492
 				testutil.Ok(b, err)
 				defer block.Close()
 
@@ -1870,7 +1865,7 @@
 					mint := i*int64(c.numSamplesPerSeriesPerBlock) - offset
 					maxt := mint + int64(c.numSamplesPerSeriesPerBlock) - 1
 					if len(prefilledLabels) == 0 {
-						generatedSeries = genSeries(c.numSeries, 10, mint, maxt)
+						generatedSeries = genSeries(c.numSeries, 10, mint, maxt, false)
 						for _, s := range generatedSeries {
 							prefilledLabels = append(prefilledLabels, s.Labels().Map())
 						}
@@ -1956,7 +1951,7 @@
 					mint := i*int64(c.numSamplesPerSeriesPerBlock) - offset
 					maxt := mint + int64(c.numSamplesPerSeriesPerBlock) - 1
 					if len(prefilledLabels) == 0 {
-						generatedSeries = genSeries(c.numSeries, 10, mint, maxt)
+						generatedSeries = genSeries(c.numSeries, 10, mint, maxt, false)
 						for _, s := range generatedSeries {
 							prefilledLabels = append(prefilledLabels, s.Labels().Map())
 						}
