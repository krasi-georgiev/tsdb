--- conflicted
+++ resolved
@@ -1232,12 +1232,8 @@
 				dir, err := ioutil.TempDir("", "bench_persisted")
 				testutil.Ok(b, err)
 				defer os.RemoveAll(dir)
-<<<<<<< HEAD
-				block := createPopulatedBlock(b, dir, nSeries, 1, 1, int64(nSamples))
-=======
 				block, err := OpenBlock(createBlock(b, dir, nSeries, 1, int64(nSamples)), nil)
 				testutil.Ok(b, err)
->>>>>>> 48c439d2
 				defer block.Close()
 
 				q, err := NewBlockQuerier(block, block.Meta().MinTime, block.Meta().MaxTime)
