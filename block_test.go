--- conflicted
+++ resolved
@@ -64,7 +64,7 @@
 // createBlock creates a block with given set of series and returns its dir.
 func createBlock(tb testing.TB, dir string, series []Series) string {
 	head := createHead(tb, series)
-	compactor, err := NewLeveledCompactor(nil, log.NewNopLogger(), []int64{1000000}, nil)
+	compactor, err := NewLeveledCompactor(context.Background(), nil, log.NewNopLogger(), []int64{1000000}, nil)
 	testutil.Ok(tb, err)
 
 	testutil.Ok(tb, os.MkdirAll(dir, 0777))
@@ -98,19 +98,7 @@
 	}
 	err = app.Commit()
 	testutil.Ok(tb, err)
-<<<<<<< HEAD
 	return head
-=======
-
-	compactor, err := NewLeveledCompactor(context.Background(), nil, log.NewNopLogger(), []int64{1000000}, nil)
-	testutil.Ok(tb, err)
-
-	testutil.Ok(tb, os.MkdirAll(dir, 0777))
-
-	ulid, err := compactor.Write(dir, head, head.MinTime(), head.MaxTime(), nil)
-	testutil.Ok(tb, err)
-	return filepath.Join(dir, ulid.String())
->>>>>>> c59ed492
 }
 
 const (
