// Copyright 2017 The Prometheus Authors
// Licensed under the Apache License, Version 2.0 (the "License");
// you may not use this file except in compliance with the License.
// You may obtain a copy of the License at
//
// http://www.apache.org/licenses/LICENSE-2.0
//
// Unless required by applicable law or agreed to in writing, software
// distributed under the License is distributed on an "AS IS" BASIS,
// WITHOUT WARRANTIES OR CONDITIONS OF ANY KIND, either express or implied.
// See the License for the specific language governing permissions and
// limitations under the License.

package tsdb

import (
	"io/ioutil"
	"math/rand"
	"os"
	"path/filepath"
	"testing"

	"github.com/go-kit/kit/log"
	"github.com/prometheus/tsdb/testutil"
	"github.com/prometheus/tsdb/tsdbutil"
)

// In Prometheus 2.1.0 we had a bug where the meta.json version was falsely bumped
// to 2. We had a migration in place resetting it to 1 but we should move immediately to
// version 3 next time to avoid confusion and issues.
func TestBlockMetaMustNeverBeVersion2(t *testing.T) {
	dir, err := ioutil.TempDir("", "metaversion")
	testutil.Ok(t, err)
	defer os.RemoveAll(dir)

	testutil.Ok(t, writeMetaFile(dir, &BlockMeta{}))

	meta, err := readMetaFile(dir)
	testutil.Ok(t, err)
	testutil.Assert(t, meta.Version != 2, "meta.json version must never be 2")
}

func TestSetCompactionFailed(t *testing.T) {
	tmpdir, err := ioutil.TempDir("", "test")
	testutil.Ok(t, err)
	defer os.RemoveAll(tmpdir)

<<<<<<< HEAD
	blockDir := createBlock(t, tmpdir, nil)
	b, err := OpenBlock(blockDir, nil)
=======
	blockDir := createBlock(t, tmpdir, 1, 0, 0)
	b, err := OpenBlock(nil, blockDir, nil)
>>>>>>> a44d1579
	testutil.Ok(t, err)
	testutil.Equals(t, false, b.meta.Compaction.Failed)
	testutil.Ok(t, b.setCompactionFailed())
	testutil.Equals(t, true, b.meta.Compaction.Failed)
	testutil.Ok(t, b.Close())

	b, err = OpenBlock(nil, blockDir, nil)
	testutil.Ok(t, err)
	testutil.Equals(t, true, b.meta.Compaction.Failed)
	testutil.Ok(t, b.Close())
}

// createBlock creates a block with given set of series and returns its dir.
func createBlock(tb testing.TB, dir string, series []Series) string {
	head, err := NewHead(nil, nil, nil, 2*60*60*1000)
	testutil.Ok(tb, err)
	defer head.Close()

<<<<<<< HEAD
	app := head.Appender()
	for _, s := range series {
		ref := uint64(0)
		it := s.Iterator()
		for it.Next() {
			t, v := it.At()
			if ref != 0 {
				err := app.AddFast(ref, t, v)
=======
	lbls, err := labels.ReadLabels(filepath.Join("testdata", "20kseries.json"), nSeries)
	testutil.Ok(tb, err)
	refs := make([]uint64, nSeries)

	for ts := mint; ts <= maxt; ts++ {
		app := head.Appender()
		for i, lbl := range lbls {
			if refs[i] != 0 {
				err := app.AddFast(refs[i], ts, rand.Float64())
>>>>>>> a44d1579
				if err == nil {
					continue
				}
			}
<<<<<<< HEAD
			ref, err = app.Add(s.Labels(), t, v)
=======
			ref, err := app.Add(lbl, int64(ts), rand.Float64())
>>>>>>> a44d1579
			testutil.Ok(tb, err)
			refs[i] = ref
		}
		testutil.Ok(tb, it.Err())
	}
	err = app.Commit()
	testutil.Ok(tb, err)

	compactor, err := NewLeveledCompactor(nil, log.NewNopLogger(), []int64{1000000}, nil)
	testutil.Ok(tb, err)

	testutil.Ok(tb, os.MkdirAll(dir, 0777))

	ulid, err := compactor.Write(dir, head, head.MinTime(), head.MaxTime(), nil)
	testutil.Ok(tb, err)
	return filepath.Join(dir, ulid.String())
}<|MERGE_RESOLUTION|>--- conflicted
+++ resolved
@@ -45,13 +45,8 @@
 	testutil.Ok(t, err)
 	defer os.RemoveAll(tmpdir)
 
-<<<<<<< HEAD
 	blockDir := createBlock(t, tmpdir, nil)
 	b, err := OpenBlock(blockDir, nil)
-=======
-	blockDir := createBlock(t, tmpdir, 1, 0, 0)
-	b, err := OpenBlock(nil, blockDir, nil)
->>>>>>> a44d1579
 	testutil.Ok(t, err)
 	testutil.Equals(t, false, b.meta.Compaction.Failed)
 	testutil.Ok(t, b.setCompactionFailed())
@@ -70,7 +65,6 @@
 	testutil.Ok(tb, err)
 	defer head.Close()
 
-<<<<<<< HEAD
 	app := head.Appender()
 	for _, s := range series {
 		ref := uint64(0)
@@ -79,28 +73,12 @@
 			t, v := it.At()
 			if ref != 0 {
 				err := app.AddFast(ref, t, v)
-=======
-	lbls, err := labels.ReadLabels(filepath.Join("testdata", "20kseries.json"), nSeries)
-	testutil.Ok(tb, err)
-	refs := make([]uint64, nSeries)
-
-	for ts := mint; ts <= maxt; ts++ {
-		app := head.Appender()
-		for i, lbl := range lbls {
-			if refs[i] != 0 {
-				err := app.AddFast(refs[i], ts, rand.Float64())
->>>>>>> a44d1579
 				if err == nil {
 					continue
 				}
 			}
-<<<<<<< HEAD
 			ref, err = app.Add(s.Labels(), t, v)
-=======
-			ref, err := app.Add(lbl, int64(ts), rand.Float64())
->>>>>>> a44d1579
 			testutil.Ok(tb, err)
-			refs[i] = ref
 		}
 		testutil.Ok(tb, it.Err())
 	}
